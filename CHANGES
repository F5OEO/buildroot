--- conflicted
+++ resolved
@@ -11,18 +11,10 @@
 	New packages: librsync, libusb-compat, lmbench, netperf, squid
 
 	Updated/fixed packages: busybox, dnsmasq, dosfstools,
-<<<<<<< HEAD
 	e2fsprogs, fbv, freetype, iperf, iptables, iw, less, libdrm,
 	libgcrypt, libglib2, libpng, libxml2, matchbox, mdadm, memstat,
 	mtd-utils, nano, openssl, php, pppd, qt, radvd, setserial,
-	squashfs, wget, xlib_libX11, xlib_libXfont
-=======
-	e2fsprogs, freetype, iperf, iptables, iw, less, libdrm,
-	libgcrypt, libglib2, libpng, libusb, libxml2, matchbox, mdadm,
-	memstat, mtd-utils, nano, openssl, php, pppd, qt, radvd,
-	setserial, squashfs, usb_modeswitch, wget, xlib_libX11,
-	xlib_libXfont
->>>>>>> 6caec6f3
+	squashfs, usb_modeswith, wget, xlib_libX11, xlib_libXfont
 
 	Issues resolved (http://bugs.uclibc.org):
 
@@ -31,13 +23,10 @@
 	#800: [PATCH] iperf update to 2.0.4
 	#805: [PATCH] mdadm - version update
 	#817: integrator926_defconfig uses unsupported uboot board name
-<<<<<<< HEAD
 	#851: Add option to specify --sysroot value for external toolchain
-=======
 	#1093: Upgrade libusb to v1.0.3 and add new libusb-compat
                package for compatibility with old packages that expect
                the pre-1.0 API.
->>>>>>> 6caec6f3
 	#1105: Add new netperf package
 	#1111: Bump wget to 1.12 and migrate to Makefile.autotools.in
 	#1117: Bump nano to 2.2.3 and migrate to Makefile.autotools.in
