<<<<<<< HEAD
=======
2019.02.2, Released April 29th, 2019

	Important / security related fixes.

	Only build host-lzip / host-xz when really needed by packages,
	not just when not available on the build host.

	fs: Set FAKEROOTDONTTRYCHOWN environment variable to not
	forward {f,l,}chown calls to libc when running under fakeroot
	to fix issues when building in restricted environments
	(E.G. user namespace with bubblewrap).

	Linux: Also build default make target to ensure extra files
	like the gdb scripts enabled by CONFIG_GDB_SCRIPTS are also
	built. Notice: This may mean that extra host utilities like
	uboot-mkimage are needed.

	Defconfigs: ASUS tinker and Amarula vyasa rk3822: Support
	larger kernel images, Atmel SAM5D27, SAM5D2,3,4 xplained:
	Increase rootfs size to fit utilities, Raspberry Pi 64bit:
	Include overlays in sdcard image

	Updated/fixed packages: android-tools, apache, bind, binutils,
	busybox, civetweb, cjson, copas, davfs2, docker-cli,
	docker-containerd, docker-engine, dovecot, dovecot-pigeonhole,
	freerdp, gerbera, ghostscript, git, gnutls, go, gst-omx,
	gst1-plugins-base, gst1-plugins-ugly, haproxy, hostapd,
	ipsec-tools, libfreefare, libfuse, libkrb5, libpng, libxml2,
	libxslt, linknx, linux, linux-firmware, linux-tools, live555,
	lldp, lrzsz, lynx, madplay, make, minicom, mongodb, msmtp,
	musl, mutt, neon, netsnmp, numactl, opus, perl, php,
	postgresql, pure-ftpd, python-urllib3, python3, qt5base,
	rapidxml, rpm, rsyslog, ruby, runc, samba4, sane-backends,
	softether, stunnel, sysklogd, syslinux, syslog-ng,
	systemd-bootchart, thttpd, thrift, tiff, tor, tpm2-tools,
	tpm2-tss, webkitgtk, yaffs2utils, wget, wpa_supplicant, wsapi,
	xapp_xfd, xapp_xload, xlib_libXpm, xserver_xorg-server, xz,
	znc

	Issues resolved (http://bugs.uclibc.org):

	#11756: package/syslinux: MBR's don't fit because of binutils..
	#11761: Building custom kernel 5.1-rc3 or later breaks on objtool

2019.02.1, Released March 29th, 2019

	Important / security related fixes.

	pkg-generic: Only tweak .la files needing it to ensure they
	are not included in subsequent package file lists.

	test-pkg: Generate a basic package config if none is
	specified.

	Updated/fixed packages: asterisk, avahi, bash, beecrypt,
	binutils, busybox, clamav, cups, efl, eigen, fetchmail, file,
	flashrom, fltk, gerbera, git, glibc, gnuradio, go,
	gst-plugins-bad, intel-gmmlib, jq, kexec, kf5-modemmanager-qt,
	leveldb, libcurl, libdrm, libftdi1, libglib2, libiio, libpcap,
	libseccomp, libssh2, log4cplus, lvm2, mariadb, mender,
	mongodb, mosquitto, musl, nodejs, ntp, openjpeg, owfs, php,
	pure-ftpd, putty, python-aiojobs, qt5webkit, rdesktop, samba4,
	sunxi-tools, supertux, swupdate, tpm2-abrmd, tpm2-tss,
	wavemon, wireshark, vsftpd, xapp_xdm, xen,
	xdriver_xf86-video-fbdev, xlib_libXdmcp

	Issues resolved (http://bugs.uclibc.org):

	#11716: Typo on website, saying latest release is 2018.2.11

2019.02, released March 4th, 2019

	Minor fixes.

	Libressl support added for Qt 5.6 as a replacement for
	openssl, as 5.6 is not compatible with openssl 1.1.x.

	Updated/fixed packages: cutelyst, devmem2, gqrx,
	gst-plugins-bad, libraw, libsoxr, qt5base, runc, systemd, tor

2019.02-rc3, released March 1st, 2019

	Fixes all over the tree.

	Openssl support dropped from Qt 5.6, as it isn't compatible
	with openssl 1.1.x.

	Toolchain: GCC 8.x updated to 8.3.0, fixing a number of
	issues.

	Dependencies: Require CMake 3.8 or newer to fix compilation
	issue with certain packages. If not available, host-cmake will
	instead be built.

	Printvars: Fix performance regression since 2018.02

	Scanypi: Correctly handle underscores in python package names.

	Updated/fixed packages: botan, clamav, cryptopp, i2pd,
	ibrcommon, iproute2, libcpprestsdk, libssh, lua-curl,
	luaexpat, qt5base, runc, stress-ng, syslinux, systemd,
	upmpdcli, zbar

	Issues resolved (http://bugs.uclibc.org):

	#9966: util-linux-2.30/.stamp_built' failed
	#11696: possible typo in board/pc/post-build.sh

2019.02-rc2, released February 23th, 2019

	Fixes all over the tree.

	Removed zynq_zybo defconfig, as it hasn't seen any update
	since it was added in 2016, and uses a U-Boot version not
	compatible with openssl-1.1.x.

	Linux: Ignore user supplied downloadable hashes, as no hash
	checksums are available for those.

	Updated/fixed packages: bind, cryptopp, docker-containerd,
	dtc, efivar, gdb, imagemagick, ipmiutil, libcpprestsdk,
	libcurl, libgpiod, libid3tag, libv4l, log4cplus, luvi,
	madplay, mender, mosquitto, poco, postgresql, proftpd,
	pulseaudio, python-django, qemu, qt5base, qwt, rabbitmq-c,
	reaver, safeclip, stress-ng, swupdate, syslog-ng, systemd,
	tor, unzip, xenomai

	Issues resolved (http://bugs.uclibc.org):

	#11501: compile sdl2 with enable wayland
	#11681: .. unable to initialize decompress status for section..

2019.02-rc1, released February 13th, 2019

	Fixes all over the tree and new features.


	Dependencies:

	Require Python >= 2.7 as it is needed for E.G. building
	libglib2.

	Ensure GNU gzip is used for reproducible tarballs (instead of
	pigz)


	Infrastucture:

	Ensure the PLATFORM and OS environment variables are not set,
	as they cause build issues for some packages.

	The package list infrastructure now correctly handles packages
	installing files with old mtime.

	Add a config option to force all optional host utilities to be
	built, even if suitable versions are available on the build
	machine.

	graph-build-time: Also show time spent downloading

	Download: fixes for SSH/SCP support

	Ensure user provided permissions override permissions from
	packages.

	SDK: Fix handling of relative symlinks (targets starting with
	'.' or '..')

	BR2_SYSTEM_DEFAULT_PATH setting to customize the default path
	for processes.

	The custom skeleton logic will now populate the needed /bin,
	/lib, /sbin directories/symlinks if not present. Merged /usr
	can now be used with a custom skeleton.

	Rootfs overlays can now override symbolic links from
	packages. This was disabled to ensure the correct symbolic
	links are present when merged /usr is used. Instead validate
	that the rootfs overlays do not include invalid /bin, /sbin
	and /lib entries.

	The waf infrastructure now support the <pkg>_SUBDIR variable,
	similar to the other package types.

	cmake: Also set CMAKE_SYSTEM_VERSION in toolchainfile.cmake

	Various improvements to the meson infrastructure.

	Luarocks: A Buildroot addon has been added to automate
	creating a Buildroot package from luarocks, similar to
	scancpan and scanpypi.

	scanpypi: protect against zip-slip vulnerability in zip/tar
	handling

	check-package: fix Python 3 support

	get-developers: Fix behaviour when called from elsewhere than
	the toplevel directory.

	pkg-stats: Show latest upstream version of each package, based
	on data from release-monitoring.org

	kconfig: Fix for make linux-menuconfig / uboot-menuconfig from
	a clean tree when ccache is enabled.

	Default to sha256 password encoding, drop md5 support.


	Architecture:

	Support for RISC-V 32bit architecture, ARM A55, 75 and Saphira
	variants, MIPS support for mips32r3, mips64r3 and Marvell
	Octeon II/III variants.


	Toolchain:

	ARC toolchain 2018.09, ARM 8.2-2018.11, Codescape IMG/MTI MIPS
	2018.09-02, MUSL 1.1.21, GCC 6.5.0 / 7.4.0, GDB 8.2.1


	Packages:

	openssl: Bump to 1.1.1x series, bringing TLSv1.3 support and
	long term support.

	fftw: Split into fftw-{single,double,long-double,quad}
	packages for the different data precision options.

	libcurl: Now has explicit TLS backend selection options.

	linux: Support building device tree blobs with the -@ option
	for device tree overlays.

	weston: The weston-imx i.MX variant is now used when
	imx-gpu-viv is enabled

	pkgconf: Update to 1.5.3, which brings support for
	--define-prefix (used by GStreamer)

	Add host-python3-setuptools package to handle host python
	packages needing python3 with setuptools support.


	New defconfigs: Aarch64 EFI, Orangepi one plus, Orangepi lite
	2, QEMU RISC-V 32bit virt, Rock64


	New packages: brcm-patchram-plus, clinfo, cunit, docker-cli,
	erlang-p1-eimp, exempi, fail2ban, fftw-double,
	fftw-double-long, fftw-quad, fftw-single, gerbera, grpc,
	gst1-shark, intel-gmmlib, iwd, kf5-kcoreaddons, libeastl,
	libpackagekite, libtorrent-rasterbar, lua-std-debug,
	lua-std-normalize, mini-snmpd, netsurf, pamtester, pcm-tools,
	python-aiodns, python-aiohttp, python-aiohttp-jinja2,
	python-aiohttp-remotes, python-aiohttp-security,
	python-aiohttp-session, python-aiohttpd-sse, python-aiojobs,
	python-cchardet, python-pycares, python-sentry-sdk,
	python-wtforms, python3-setuptools, rcw, rtc-tools, shim,
	utp_com, vmtouch, websocketpp

	Removed packages: fftw, lua 5.2.x, luacrypto, perl-time-hires,
	python-pyqt, qt, qtuio, tn5250

	Issues resolved (http://bugs.uclibc.org):

	#10851: Patch to handle numpad Enter key properly
	#11066: x11r7 X11 S40xorg leads to a black screen on QEMU x86..
	#11126: Bash Shell Programming using Buildroot
	#11426: pps-tools bash dependency
	#11476: stdio2.h error invalid use of __builtin_va_arg_pack
	#11536: dt-utils building fails with glibc 2.28
	#11546: open-vm-tools with glibc 2.28
	#11566: Fix init script
	#11576: Unable to start apache with event MPM on raspberry pi 3
	#11591: [pkgconf 1.5.3] xserver OpenGL support is missing
	#11606: libjpeg has no Config.in
	#11616: 2018.02.09 fails to build libzlib with full RELRO..
	#11656: Custom device tree and u-boot boot.scr not integrated..
	#11666: Touchscreen with (Py)Qt5 should use tslib instead of evdev

2018.11.3, Released February 23th, 2019

	Important / security related fixes.

	Ensure the PLATFORM and OS environment variables are not set,
	as they cause build issues for some packages.

	The package list infrastructure now correctly handles packages
	installing files with old mtime.

	Linux: Skip hash checks for user supplied downloadable
	patches, as no hash checksums are available for those.

	scanpypi: protect against zip-slip vulnerability in zip/tar
	handling

	Download: fixes for SSH/SCP support

	SDK: Fix handling of relative symlinks (targets starting with
	'.' or '..')

	Updated/fixed packages: bind, dhcpcd, docker-compose,
	docker-containerd, docker-engine, dovecot, dovecot-pigeonhole,
	dtc, efivar, ghostscript, gnuradio, imagemagick, jpeg-turbo,
	libarchive, libb64, libcurl, libgeotiff, libgpiod, libid3tag,
	libupnp18, log4cplus, madplay, meson, mosquitto, openssh, php,
	poco, postgresql, proftpd, pulseaudio, python, python-django,
	python3, qt5base, reaver, runc, sg3_utils, sqlcipher,
	swupdate, systemd, unzip, webkitgtk, xenomai

2018.11.2, Released January 30th, 2019

	Important / security related fixes.

	Defconfigs: Fixes for imx6slevk, imx7dsabresd, imx8mqevk, Lego
	EV3, QEMU AArch64-virt

	Download: Fix scp download handling

	check-package: fix Python 3 support

	get-developers: Fix behaviour when called from elsewhere than
	the toplevel directory.

	kconfig: Fix for make linux-menuconfig / uboot-menuconfig from
	a clean tree when ccache is enabled.

	cmake: Also set CMAKE_SYSTEM_VERSION in toolchainfile.cmake

	Updated/fixed packages: acpica, apache, apr, avrdude, cargo,
	cc-tool, dash, dhcpdump, dmalloc, docker-containerd, efivar,
	fwts, glibc, gnuchess, gnupg2, go, leveldb, libarchive,
	libassuan, libftdi1, libgpg-error, libhttpparser, libkcapi,
	libmad, libsndfile, libsquish, liburiparser, libwebsock,
	libxml2, lighttpd, llvm, lm-sensors, lua-msgpack-native, lxc,
	mariadb, mbedtls, meson, mosquitto, netatalk, nodejs, odhcp6c,
	openresolv, openssh, pango, patchelf, php, python-django,
	python-numpy, python-pyyaml, rauc, rp-pppoe, s6-networking,
	samba4, sdl_sound, shairport-sync, sqlite, subversion,
	sunxi-cedarx, swupdate, systemd, tcpreplay, tekui, tmp2-abrmd,
	tpm2-tools, tpm2-tss, udisks, unixodbc, usb_modeswitch,
	webkitgtk, wireshark, wolfssl, xapp_rgb, xenomai, xerces

	Issues resolved (http://bugs.uclibc.org):

	#11576: Unable to start apache with event MPM on raspberry pi 3

2018.11.1, Released December 20th, 2018

	Important / security related fixes.

	defconfigs: Fixes for bananapi m2 ultra, ci20

	Download wrapper: Fix for urlencode handling

	Updated/fixed packages: asterisk, docker-compose,
	docker-engine, dt-utils, gnutls, go, grub, libbsd, libcurl,
	libpgpme, libiscsi, liblo, libmpd, libopenssl, liboping,
	libpam-tacplus, libpjsip, linux-firmware, liquid-dsp,
	lua-cqueue, luvi, lxc, lynx, nginx, nodejs, openzwave, php,
	pps-tools, proftpd, prosody, sdl2_net, squashfs, swupdate,
	uclibc, vtu, webkitgtk, wine, xen

	New packages: docker-cli

	Issues resolved (http://bugs.uclibc.org):

	#11426: pps-tools bash dependency
	#11536: dt-utils building fails with glibc 2.28

2018.11, Released December 1st, 2018

	Minor fixes.

	Updated/fixed packages: c-ares, quagga, squid

2018.11-rc3, released November 30th, 2018

	Fixes all over the tree.

	Defconfigs: Fixes for Armadeus APF27, imx6sabre, Olimex A20
	olinuxino lime legacy, Orangepi zero plus 2, PC, Riotboard.

	graph-depends: Fix for package names starting with a non-alpha
	character.

	Updated/fixed packages: alsa-utils, botan, dante, domoticz,
	dtc, freetype, gauche, gcc, gdb, ghostscript, glibc,
	imx-usb-loader, libbsd, libid3tag, libkrb5, libmicrohttpd,
	libopenssl, libsoxr, linux, motion, msgpack, mtd,
	perl-net-ssleay, php, popt, python-numpy, qt5declarative,
	samba4, shadowsocks-libev, stress-ng, systemd, usb_modeswitch,
	webkitgtk, valgrind, weston, xfsprogs

2018.11-rc2, released November 21th, 2018

	Fixes all over the tree.

	fs: Drop intermediate tarball from the filesystem handling to
	fix an issue with xattrs handling related to fakeroot. Ensure
	tarball target includes xattrs.

	download: Fix confusion in git submodule handling if dl/ is a
	symlink.

	genrandconfig: Fix missing newline in BR2_WGET handling,
	causing the following line to be ignored. This would affect
	BR2_ENABLE_DEBUG, BR2_INIT_BUSYBOX, BR2_INIT_SYSTEMD,
	BR2_ROOTFS_DEVICE_CREATION_DYNAMIC_EUDEV, BR2_STATIC_LIBS or
	BR2_PACKAGE_PYTHON_PY_ONLY depending on the randomization.

	show-build-order: Also include the dependencies of
	rootfs-common.

	Fix a number of build issues in packages for the recently
	merged RISC-V architecture support.

	Updated/fixed packages: dt-utils, easydbus, elfutils,
	flare-engine, flatcc, glibc, gstreamer, gstreamer1, imx-uuc,
	libassuan, libcorrect, libiscsi, libkrb5, libmicrohttpd,
	libnftnl, libnspr, libnss, libsemanage, libsigsegv, libv4l,
	ltp-testsuite, luv, luvi, make, ncmpc, netplug, openocd,
	prosody, qemu, rpm, sconeserver, shadowsocks-libev,
	supertuxcart, syslinux, systemd, trace-cmd, uclibc,
	uclibc-ng-test, vtun, webkitgtk, weston, wireshark, xen,
	xlib_libfontenc

	Issues resolved (http://bugs.uclibc.org):

	#11086: download/git submodule breaks on symlinked dl folder
	#11216: Capabilities not applied to filesystem

2018.11-rc1, released November 9th, 2018

	Fixes all over the tree and new features.

	Architecture: RISC-V support (64bit) added.

	Toolchain: Glibc bumped to 2.28. Fortran support for external
	toolchains. ARM (Linaro) toolchains updated to 8.2-2018.08.

	Hardening flags (RELRO) are now handled by the toolchain
	wrapper instead of explicitly through CFLAGS/LDFLAGS, fixing a
	number of issues.

	Filesystems: Support for creating btrfs and f2fs filesystems
	added.

	Add a number of patches to fix build errors for host utilities
	on modern distributions using glibc-2.28.

	mkusers: Ensure existing group members are preserved when a
	group is reprocessed.

	printvars: Fix issue with exceeding shell command line length
	limits for certain setups.

	Workaround added for incompatibility issues between host-dtc
	and older U-Boot and Linux kernel versions.

	Detect and reject build paths containing '@', as this confuses
	a number of packages, including GCC.

	utils/diffconfig: Make it work for (non-Buildroot) config
	files not using the BR2_ prefix.

	New defconfigs: Amarula a64-relic, Bananapi m2 ultra, Embest
	riotboard, Hardkernel Odroid XU-4, QEMU riscv64-virt.
	olimex_a20_olinuxion_lime_mali is renamed to _legacy.

	OpenCL infrastructure support added, similar to how OpenGL is
	handled.

	Linux-headers: Support for kernel headers from a custom
	tarball / git repo added.

	New packages: bird, bluez5_utils-headers, btrfs-progs,
	checksec, davici, duktape, ell, haproxy, libclc, libcorrect,
	libopencl, libopenresolv, nss-myhostname,
	perl-apache-logformat-compiler, perl-appconfig,
	perl-astro-suntime, perl-class-inspector, perl-class-load,
	perl-class-method-modifiers, perl-class-std,
	perl-class-std-fast, perl-cookie-baker, perl-data-dump,
	perl-data-optlist, perl-data-uuid, perl-data-manip,
	perl-dbd-mysql, perl-dbi, perl-devel-globaldestruction,
	perl-devel-stacktrace, perl-devel-stacktrace-ashtml,
	perl-device-serialport, perl-dist-checkconflicts,
	perl-exporter-tiny, perl-file-sharedir, perl-file-slurp,
	perl-filesys-notify-simple, perl-hash-multivalue,
	perl-http-entity-parser, perl-http-headers-fast,
	perl-http-multipartparser, perl-io-interface,
	perl-io-socket-multicast, perl-json-maybexs, perl-mime-tools,
	perl-module-implementation, perl-module-runtime, perl-moo,
	perl-number-bytes-human, perl-package-stash, perl-params-util,
	perl-plack, perl-posix-strftime-compiler, perl-role-tiny,
	perl-streams-buffered, perl-sub-exporter-progressive,
	perl-sub-install, perl-sub-quote, perl-sys-cpu,
	perl-sys-meminfo, perl-sys-mmap, perl-time-parsedate,
	perl-type-tiny, perl-www-form-urlencoded, perl-x10, pigpio,
	python-async-timeout, python-falcon, python-fire,
	python-mimeparse, python-multidict, python-passlib,
	python-pigpio, python-pip, python-ply, python-py,
	python-pyasn1, python-pyasn1-modules, python-pycryptodomex,
	python-pyhamcrest, python-pysmi, python-scapy, python-semver,
	python-serial-asyncio, python-typing, python-uvloop,
	pythonwrapt, python-yarl, python-zeroconf, riscv-pk, sedutil,
	spandsp, tini, waffle, xapian

	Removed packages: bootutils, dsp-tools, expedite, gst-dsp,
	xloader

	Issues resolved (http://bugs.uclibc.org):

	#11116: Buildroot should set PYTHON_EGG_CACHE instead of writing ..
	#11156: In python3 module 'socket' has no attribute 'AF_BLUETOOTH'
	#11166: Erlang bad argument on valid uint64 when crosscompiled on..
	#11206: zlib: fails to build with Linaro toolchain, BR2_RELRO_FULL..
	#11241: ACPID shouldn't depend on BR2_x86_64 || BR2_i386
	#11251: Util scanpypi failes when package change - to _ in tar file
	#11266: qt5base-5.11.1 does not compile with musl, complains about..
	#11286: python-rpi-gpio only should depend on BR2_arm || BR2_aarch64
	#11321: Latest master fails to build readline with RELRO FULL
	#11326: sysvinit fails to build in latest GIT master
	#11331: Internal application no longer builds with latest GIT master
	#11336: nfs-utils fails to build in latest GIT master
	#11351: build root-2018-08, linaro aarch64 compile error
	#11376: mdmon binary missing
	#11391: Valgind availability on ARM
	#11396: uboot environment image checksum invalid if target is big endian
	#11421: GCC error message for ARM Cortex-A9/ARM.V7
	#11451: Can't find libmpfr.so.4 when using external toolchain on ubuntu..
	#11481: Docs: Is external.desc required?

2018.08.4, Released December 20th, 2018

	Important / security related fixes.

	Defconfigs: Fixes for ci20, orangepi zero plus 2

	Download wrapper: Fix for urlencode handling

	Updated/fixed packages: c-ares, dante, docker-compose,
	domoticz, freetype, ghostscript, gnutls, libcurl, libgpgme,
	libid3tag, libiscsi, libmpd, libopenssl, liboping, libpjsip,
	linux-firmware, liquid-dsp, luvi, lynx, msgpack, nginx,
	nodejs, php, popt, pps-tools, prosody, python-numpy,
	python-requests, samba4, sdl2_net, squashfs, swupdate,
	systemd, uclibc, vte, webkitgtk, wine, xfsprogs

	Issues resolved (http://bugs.uclibc.org):

	#11426: pps-tools bash dependency

2018.08.3, Released November 26th, 2018

	Important / security related fixes.

	fs: Drop intermediate tarball from the filesystem handling to
	fix an issue with xattrs handling related to fakeroot. Ensure
	tarball target includes xattrs.

	download: Fix confusion in git submodule handling if dl/ is a
	symlink.

	toolchain: Only allow enabling stack protection on
	architectures with control flow integrity (CFI) support. Only
	allow FORTIFY_SOURCE support on gcc >= 6.

	genrandconfig: Fix missing newline in BR2_WGET handling,
	causing the following line to be ignored. This would affect
	BR2_ENABLE_DEBUG, BR2_INIT_BUSYBOX, BR2_INIT_SYSTEMD,
	BR2_ROOTFS_DEVICE_CREATION_DYNAMIC_EUDEV, BR2_STATIC_LIBS or
	BR2_PACKAGE_PYTHON_PY_ONLY depending on the randomization.

	show-build-order: Also include the dependencies of
	rootfs-common.

	Defconfigs: Fixes for Armadeus APF27, imx6sabre, Olimex A20
	olinuxino lime legacy, Orangepi zero plus 2.

	graph-depends: Fix for package names starting with a non-alpha
	character.

	Updated/fixed packages: attr, audit, bind, brotli, busybox,
	dtc, easydbus, elfutils, flare-engine, flatcc, gauche, gcc,
	giflib, gpsd, lcdproc, libcurl, libiscsi, libkcapi, libnfs,
	libnspr, libnss, libsemanage, liburiparser, lighttpd,
	lua-curl, mariadb, mmc, mosquitto, mysql, ncmpc, neardal,
	netplug, network-manager, nfs-utils, nginx, openocd, openswan,
	p11-kit, postgresql, prosody, qemu, qt, rpm, ruby, samba4,
	squid, supertuxkart, systemd, tar, trace-cmd, traceroute,
	twolame, uclibc, usb_modeswitch, vtun, webkitgtk, weston,
	xdriver_xf86-video-geode, xlib_libfontenc, xserver_xorg-server

	Issues resolved (http://bugs.uclibc.org):

	#11086: download/git submodule breaks on symlinked dl folder
	#11481: Docs: Is external.desc required?

2018.08.2, Released October 25th, 2018

	Important / security related fixes.

	Workaround added for incompatibility issues between host-dtc
	and older U-Boot and Linux kernel versions.

	Detect and reject build paths containing '@', as this confuses
	a number of packages, including GCC.

	utils/get-developers: Add -e option for use with git
	send-email.

	utils/diffconfig: Make it work for (non-Buildroot) config
	files not using the BR2_ prefix.

	u-boot: Fix for environment image handling on big endian
	systems.

	Updated/fixed packages: binutils, ca-certificates,
	cups-filters, dtc, erlang, file, freetype, gcc, git, gvfs,
	jasper, leveldb, libarchive, libssh, live555, ljlinenoise,
	mariadb, mongoose, netsnmp, nmap, nodejs, ntp, open-plc-utils,
	poco, psmisc, ptpd2, python-enum34, qemu, qt, qt5base,
	setools, spice, spice-protocol, tinc, ustr, wireshark,

	Issues resolved (http://bugs.uclibc.org):

	#11396: uboot environment image checksum invalid if target is big endian

2018.08.1, Released October 7th, 2018

	Important / security related fixes.

	Add a number of patches to fix build errors for host utilities
	on modern distributions using glibc-2.28.

	mkusers: Ensure existing group members are preserved when a
	group is reprocessed.

	printvars: Fix issue with exceeding shell command line length
	limits for certain setups.

	Updated/fixed packages: acpid, android-tools, apache,
	arp-scan, bandwidthd, bind, brltty, clamav, connman, cppcms,
	domoticz, dtc, fio, gcc, gdb, ghostscript, gnupg, httpping,
	igmpproxy, imlib2, ipsec-tools, libesmtp, libnfs, libxslt,
	links, lua, mosquitto, nilfs-utils, ocrad, parted, php,
	python-django, screen, shairport-sync, strongswan,
	vboot-utils, webkitgtk, wireguard, x265 xen, xlib_libXdmcp,
	xlib_libXfont, xlib_libXft, xlib_libxshmfence,
	xutil_makedepend, zeromq

2018.08, Released September 6th, 2018

	Minor fixes.

	Known issues:

	- Glibc 2.28 on the build host breaks compilation of a number
	  of host packages. 2018.08 contains fixes for some of these
	  packages, but not all. Consider building on hosts (or in
	  containers) using older Glibc versions.

	- host-dtc 1.4.7 breaks compilation of older U-Boot and Linux
          kernel configurations using FDT/DTC. Consider updating the
          Linux kernel to >= 4.17 and U-Boot to >= 2018.07 or
          backporting commit 9130ba8846 (scripts/dtc: Update to
          upstream version v1.4.6-9-gaadd0b65c987) for the Linux
          kernel / commit db405d1980 for U-Boot.
	  Alternatively revert commit 7b929ddcf0 (dtc: bump version to
          1.4.7) and ensure your build host does not have the libfdt
          development headers installed.

	Updated/fixed packages: busybox, chipmunk, cutelyst,
	domoticz, gcc, imagemagick, lcms2, libcurl, mediastreamer,
	moarvm, php, qt, qt5virtualkeyboard, qt5webengine, screen,
	sdl2, squashfs, uboot, xen

	Issues resolved (http://bugs.uclibc.org):

	#11261: ccache using wrong cached objects
	#11276: Understanding the patch for kernel-4.9 and other..

2018.08-rc3, Released August 31th, 2018

	Fixes all over the tree.

	linux: additional improvements to the flex / bison dependency
	handling, use system provided variant if available. Ensure
	toolchain is available when configuring for 4.18+ support.

	Download: Fix handling of primary sites using file://

	Toolchain: Correct external toolchain musl detection for
	static toolchains.

	Updated/fixed packages: aircrack-ng, bison, brltty, busybox,
	cutelyst, dropbear, gr-osmosdr, i2c-tools, json-c, libconfuse,
	libkcapi, libsoup, libssh, liburiparser, mbedtls, mender,
	mesa3d, minicom, mjpegtools, mutt, openpowerlink, openssh,
	oracle-mysql, php, postgresql, pv, qt5base, qt5quickcontrols,
	rauc, shairport-sync, systemd, xlib_libX11, zeromq,

	Issues resolved (http://bugs.uclibc.org):

	#11091: BR2_PRIMARY_SITE doesn't work (wget is selected...
	#11141: WF111 package no longer available
	#11211: Internal compiler error: Killed (program cc1plus)..
	#11236: util-linux fails to build on Travis CI when python..
	#11246: Glibc 2.28 - fails to build host-bison and host-m4
	#11256: Add python-falcon and python-mimeparse packages

2018.08-rc2, Released August 20th, 2018

	Fixes all over the tree.

	pkg-kconfig: Support dependencies needed to run the
	configurator, E.G. recent Linux kernel versions needing flex
	and bison.

	Defconfigs: ARM Juno: Bump ATF to fix a build
	issue. Raspberrypi2: Bump rootfs size. Snps_archs38_vdk:
	Correct /etc/inittab. Technologic ts7680: Correct genimage
	configuration. Orange PI PC / Zero, Sheevaplug: Bump U-boot to
	2018.07 to fix build issue. Ensure host-openssl is pulled in
	for kernel builds where needed.

	Updated/fixed packages: aircrack-ng, bind, boost,
	boot-wrapper-aarch64, bzip2, busybox, chrony, cryptsetup,
	dahdi-tools, dbus, domoticz, eigen, ipsec-tools, libarchive,
	libfuse, libgit2, libopenssl, libselinux, lighttpd, lvm2, m4,
	makedevs, mariadb, mesa3d-headers, mono, ncmpc, ncurses,
	nodejs, php, python-django, python-pyqt5, qt5base,
	qt5serialbus, ruby, samba4, uboot-tools, uclibc, vlc,
	waylandpp, wireless_tools, wireshark, wpa_supplicant, mtd,
	xdriver_xf86-video-ati, xserver_xorg-server

	Issues resolved (http://bugs.uclibc.org):

	#10781: cryptsetup luksOpen container_file container causes..
	#10996: bogus musl ARM toolchain
	#11191: xattr and check-package issue

2018.08-rc1, Released August 5th, 2018

	Toolchain:

	- add support for gcc 8.x, switch to gcc 7.x as the default
	  version
	- add support for gdb 8.1, switch to gdb 8.0 as the default
	  and remove gdb 7.10/7.11
	- add support for binutils 2.31
	- NIOSII CodeSourcery toolchain updated
	- Linaro AArch64 BE toolchain added, and other Linaro
	  toolchains updated
	- Synopsys ARC pre-built toolchain updated

	Architecture: add support for ARM Cortex-M7

	Major updates:

	- systemd bumped to 239
	- Qt5 bumped to 5.11.1
	- Rust bumped to 1.27
	- GStreamer stack bumped to 1.14.2
	- X.org server bumped to 1.20, and all X.org proto packages
	  replaced by the single xorgproto package
	- i.MX6 support packages bumped to 6.2.4
	- i.MX Vivante graphics version bumped to 6.2.4.p1.2,
	  adding support for Wayland and i.MX8MQ platforms

	Linux: bumped to 4.17 by default.

	Infrastructure: new package infrastructure added for packages
	using the Meson build system

	New packages: at-spi2-atk, at-spi2-core, capnproto, cmocka,
	corkscrew, cutelyst, davfs2, flatcc, libidn2, libgit2,
	libopusenc, mender, nghttp2, perl-convert-asn1, perl-crypt-blowfish,
	perl-crypt-cbc, perl-digest-md5, perl-mime-base64-urlsafe,
	perl-mojolicious-plugin-authentication, perl-net-ping,
	perl-net-snmp, perl-net-ssh2, perl-net-telnet, pigz,
	python-reentry, python-request-id, python-validators,
	python-webob, shadowsocks-libev, speexdsp, xorgproto, wampcc

	New defconfigs: NXP i.MX7D SDB, Boundary Devices Nitrogen 8M,
	Olimex A10 OLinuxino, ZynqMP ZCU106

	Removed packages: all xproto_* have been removed and replaced
	by xorgproto

	Issues resolved (http://bugs.uclibc.org):

	#9411:	MUSL build with RT Error relocating /lib/libgcc_s.so.1:
		__cpu_indicator_init: symbol not found
	#9921: lockfile module within python-daemon not	 available
	#10341: gdb install of py files when using buildroot toolchain
		includes build path
	#10661: /etc/init.d/S29netplug starts multiple	instances of netplugd
	#10751: Missing dependency in pulseaudio package
	#10811: kodi-17.6-Krypton does not compile for	freescale_* devices
	#10856: openblas on qemu_x86_64_defconfig fails with
		"sgemm_kernel.o: No such file or directory"
	#11056: Compiling a file that uses libdrm headers fails with:
		fatal error: drm.h: No such file or directory
	#11061: support/download: git version=master broken
	#11071: Building postgresql package on Debian 9.4  x64 for armel target fails
	#11076: Docker containerd installed to incorrect  path
	#11101: host-patchelf Endian Issue with relative  RPATH
	#11111: raspberry pi 3 b+: missing BSP for 64-bit  kernel
	#11121: statfs call corrupts memory struct statfs  too small
	#11181: Switching toolchain does not work

2018.05.3, Released October 6th, 2018

	Important / security related fixes.

	Add a number of patches to fix build errors for host utilities
	on modern distributions using glibc-2.28.

	mkusers: Ensure existing group members are preserved when a
	group is reprocessed.

	printvars: Fix issue with exceeding shell command line length
	limits for certain setups.

	Updated/fixed packages: acpid, android-tools, apache,
	arp-scan, bandwidthd, bind, bison, brltty, chipmunk, connman,
	cppcms, fio, gcc, ghostscript, gnupg, httping, igmpproxy,
	imagemagick, imlib2, ipsec-tools, lcm2, libcurl, libesmtp,
	libnfs, libssh, libxslt, links, mediastreamer, minicom,
	moarvm, nilfs-utils, ocrad, parted, php, postgresql, pv,
	python-django, qt, qt5quickcontrols, qt5webengine, screen,
	sdl2, shairport-sync, squashfs, strongswan, vboot-utils,
	webkitgtk, wireguard, x265, xen, xlib_libXfont, xlib_libXft,
	xlib_libxshmfence, zeromq

2018.05.2, Released August 28th, 2018

	Important / security related fixes.

	Defconfigs: Raspberrypi2: Bump rootfs size, T7680: Fix
	genimage.cfg issue, ARM Juno: Bump ATF to v1.3 to fix build
	issue.

	Updated/fixed packages: acl, attr, apache, bind,
	boot-wrapper-aarch64, brltty, bzip2, chrony, crda, cryptsetup,
	dahdi-tools, dmidecode, dropbear, eigen, ffmpeg, gawk, gcc,
	ghostscript, gnutls, imx-gpu-viv, ipsec-tools, libarchive,
	libfuse, libglib2, libopenssl, libselinux, libsoup, lighttpd,
	linuxptp, lttng-modules, lttng-tools, lua-flu, lvm2, m4,
	makedevs, mariadb, mbedtls, mesa3d-heders, mtd, ncurses,
	nodejs, openssh, php, python-django, rauc, ruby, samba4,
	stress-ng, ti-utils, uboot-tools, uclibc, vim, waylandpp,
	wireless_tools, wireless-regdb, wireshark, wpa_supplicant,
	xorriso, znc

	Issues resolved (http://bugs.uclibc.org):

	#10781: cryptsetup luksOpen container_file container causes..
	#10986: Installing package attr when already supplied by..
	#11191: xattr and check-package issue

2018.05.1, Released July 20th, 2018

	Important / security related fixes.

	U-Boot: Ensure host version of ncurses is picked up and not
	host-ncurses built by buildroot, as that otherwise causes
	widechar/non-widechar conflicts and corrupted menuconfig
	menus.

	Linux: Enable CONFIG_PERF_EVENTS when perf is enabled.

	Toolchain: ARC tools updated to arc-2018.03.

	pkg-stats: Fix python 3.x compatibility.

	dl-wrapper: Fix support for URIs containing '+', fix
	no-check-hash for inferred site method.

	Defconfigs: Raspberrypi3: Bump rootfs size, Minnowboard-max:
	Support ethernet on Turbot variant.

	Updated/fixed packages: audit, bind, btrfs-progs, cifs-utils,
	clamav, collectd, coreutils, docker-containerd, dos2unix,
	edid-decode, file, gcc, gdb, gnupg, gnupg2, heimdal, hidapi,
	imagemagick, libcurl, libgcrypt, libglib2, liblogging,
	libostree, libressl, libsoup, libv4l, libvncserver, libvorbis,
	libwebsockets, libxslt, lm-sensors, mariadb, mpg123, ncurses,
	network-manager, nodejs, patchelf, perl, php-amqp, pinentry,
	pixiewps, qpdf, qt53d, qt5base, qt5charts, qt5script, redis,
	systemd, triggerhappy, uboot, wireguard, wireless-regdb,
	wireshark

2018.05, Released June 1st, 2018

	Minor fixes.

	Download: Work around for hanging connections for packages
	from CVS, by adding a 10 minute max timeout.

	Updated/fixed packages: binutils, clang, dash, expect, git,
	glibc, jpeg-turbo, libjpeg, log4cplus, openvmtools, xen,

	Issues resolved (http://bugs.uclibc.org):

	#11051: runtime issue on STM32 with usage of binutils 2.29.x

2018.05-rc3, Released May 28th, 2018

	Fixes all over the tree.

	Toolchain: ARC tools updated to arc-2018.03-rc2.

	Fs: Ensure hard links in TARGET_DIR are correctly copied for
	filesystem input. With the recent changes to the file system
	generation logic, hard links were "expanded" in file system
	images leading to bloated rootfs images for setups with hard
	links.

	Infrastructure: Error out for packages using the 'local'
	method but forgetting to specify <pkg>_SITE.

	Build rpcgen for the host when needed to support distributions
	no longer shipping rpcgen with glibc (E.G. recent Fedora).

	Updated/fixed packages: autofs, bash-completion, binutils,
	busybox, cjson, elf2flt, libcoap, libcurl, libtirpc, lrzsz,
	poppler, procps-ng, qt-webkit-kiosk, quota, samba4, xfsprogs

	Issues resolved (http://bugs.uclibc.org):

	#11031: ld-elf2flt: host/bin/ld.real': execvp: No such file..
	#11036: C compiler cannot create executables
	#11046: Git package binaries are ~180MB (compared to ~20MB in..

2018.05-rc2, Released May 22nd, 2018

	Fixes all over the tree.

	Dependencies: Check that the current working directory (.)
	isn't listed in PATH as that causes various build issues.

	Manual: Clarify that git branch names may not be used as
	version identifiers. This has never been supported, but was
	kind of working (with some limitations) before the git
	download rework - Now it does not work at all.

	Linux: Ensure host version of ncurses is picked up and not
	host-ncurses built by buildroot, as that otherwise causes
	widechar/non-widechar conflicts and corrupted menuconfig
	menus.

	Packages: Renamed a number of package options not prefixed
	with BR2_PACKAGE_<pkg> for consstency.

	Download infrastructure: Fix file:// protocol handling after
	download rework.

	Updated/fixed packages: acl, apr-util, asterisk, attr,
	bluez5_utils, cifs-utils, clamav, clang, cups-filters,
	dahdi-linux, exim, faketime, gdb, go, gst1-plugins-bad,
	imx-mkimage, ipsec-tools, jamvm, janus-gateway,
	jquery-ui-themes, libcap, libcurl, libftdi, libkcapi, libkrb5,
	libmediaart, libmodbus, libmodplug, libmpd,
	libnetfilter_cthelper, libnetfilter_cttimeout, libnfc,
	libnfnetlink, libnss, liboauth, libogg, libosip2,
	libpam-radius-auth, libpcap, libpciaccess, llvm, log4cplus,
	ltrace, lynx, mbedtls, modem-manager, nfs-utils,
	python-cython, python-websockets, qt5cinex, qt5wayland, rauc,
	snort, strace, ti-sgx-km, transmission, wavpack, wget, woff2,
	xen, zmqpp, znc, zstd

	Issues resolved (http://bugs.uclibc.org):

	#10986: Installing package attr when already supplied by...
	#11011: BUildroot for Raspberry Pi 2
	#11016: Wrong compiler used for external user host packages

2018.05-rc1, Released May 9th, 2018

	Toolchain: glibc bumped to 2.27, musl bumped to 1.1.19,
	uClibc-ng 1.0.30, Linux kernel headers bumped to 4.16.x.

	Architecture: support for the Blackfin architecture has been
	removed, as it was removed from Linux upstream, poorly
	maintained in binutils/gdb, and abandoned by Analog Devices.

	Numerous packages updated to have hashes for their license
	files.

	Systemd can now be built with uClibc toolchains.

	Linux: addition of BR2_LINUX_KERNEL_NEEDS_HOST_LIBELF and
	BR2_LINUX_KERNEL_NEEDS_HOST_OPENSSL to support building Linux
	kernel configurations that need libelf on the host or openssl
	on the host.

	Coding style:
	- all Python scripts are now verified with flake8
	- check-package extended to check all Config.in and .mk files
	  in tree, not only the ones in package/

	Infrastructure:

	- The download infrastructure has seen a major overhaul, with
	  the main visible new feature being Git caching: a package
	  fetched from Git no longer needs to be re-cloned entirely
	  everytime its version is changed. Anoter visible change is
	  that the download folder now has subfolders per package. See
	  http://lists.busybox.net/pipermail/buildroot/2018-April/217923.html
	  for more details about those changes.

	- The logic that generates the root filesystem images has been
	  reworked, with the main goal of allowing several filesystem
	  images to be produced in parallel, also a requirement for
	  top-level parallel build. Now, a .tar filesystem image is
	  always created, and re-extracted in a private directory to
	  create each format-specific filesystem image.

	- A new package infrastructure was introduced for Go-based
	  packages: golang-package.

	- Dependencies on extraction tools are now handled as proper
	  per-package dependencies, using
	  <pkg>_EXTRACT_DEPENDENCIES. Beyond a cleanup, this is also a
	  preparation step for top-level parallel build support.

	- When a file being downloaded is part of a package with a
	  .hash file, but there is no hash listed for this file, the
	  file is now preserved in the download directory rather than
	  removed. This helps when updating a package, as it gives the
	  ability to easily calculate the hash of the file.

	- Addition of '<pkg>-show-recursive-depends' and
	  '<pkg>-show-recursive-rdepends' make targets, to
	  respectively display the recursive list of dependencies and
	  the recursive list of reverse dependencies of a given
	  package.

	- The /etc/shells file is now automatically generated with the
	  list of shell programs installed on the system.

	- Addition of -Ofast optimization level as an available
	  option.

	Major updates: Go updated to 1.10, Erlang bumped to 20.3, Qt5
	bumped to 5.10.1.

	New packages: 18xx-ti-utils, abootimg, bluez-alsa, brotli,
	chipmunk, clang, docker-compose, docker-proxy, flare-engine,
	flare-game, gst1-interpipe, gstreamer1-editing-services,
	hackrf, i2pd, imx-alsa-plugins, imx-mkimage, libcdio-paranoia,
	libkrb5, llvm, pixiewps, python-backports-ssl-match-hostname,
	python-cached-property, python-cython, python-docker,
	python-dockerpty, python-docker-pycreds,
	python-flask-sqlalchemy, python-functools32, python-influxdb,
	python-json-models, python-libusb1, python-networkx,
	python-psycopg2, python-pymodbus, python-sqlalchemy,
	python-subprocess32, python-texttable,
	python-websocket-client, python-yieldfrom, quotatool, reaver,
	snort, sunxi-mali-mainline, sunxi-mali-mainline-driver, tk,
	tpm2-abrmd, tpm2-tools, tpm2-tss, udftools, vte, woff2.

	New defconfigs: ARC HS Development Kit, Arcturus ucls1012a,
	Freescale i.MX6UL EVK (with vendor kernel), Freescale i.MX6
	SoloLite EVK (with vendor kernel), Freescale i.MX31 3Stack,
	Freescale i.MX8Q EVK Freescale p1025twr, Freescale t1040d4rdb,
	Qemu PPC64 E5500, SolidRun ClearFog Base, Tinker RK3288, Vyasa
	RK3288,

	Removed packages: iqvlinux, kodi-adsp-*, mplayer

	Removed defconfigs: ci40, firefly_rk3288,
	freescale_p1010rdb_pa, freescale_mpc8315erdb, riotboard,
	teliv_evk_pro3

	Issues resolved (http://bugs.uclibc.org):

	#10151: toolchain eclipse register : fails with a custom
		BR2_HOST_DIR
	#10511: Packages get downloaded uncompressed with wget
	#10531: QtWebengine doesn't build if the host hasn't a 32 bits
		C++ compiler working
	#10846: error in compiling gnutls
	#10886: openssl-1.0.2n fails to build
	#10896: /bin/sh not in /etc/shells
	#10961: Grub2 fails to build for x86_64 when BR2_SSP_ALL is
		enabled

2018.02.11, Released February 23th, 2019

	Important / security related fixes.

	Ensure the PLATFORM and OS environment variables are not set,
	as they cause build issues for some packages.

	The package list infrastructure now correctly handles packages
	installing files with old mtime.

	Linux: Skip hash checks for user supplied downloadable
	patches, as no hash checksums are available for those.

	scanpypi: protect against zip-slip vulnerability in zip/tar
	handling

	Updated/fixed packages: bind, dhcpcd, dovecot, ghostscript,
	gnuradio, imagemagick, jpeg-turbo, libarchive, libb64,
	libcurl, libid3tag, madplay, mosquitto, openssh, php,
	postgresql, proftpd, python, python-django, python3, qt5base,
	sqlcipher, swupdate, systemd, unzip, webkitgtk

2018.02.10, Released January 31th, 2019

	Important / security related fixes.

	Defconfigs: Fixes for Lego EV3, QEMU AArch64-virt

	check-package: fix Python 3 support

	get-developers: Fix behaviour when called from elsewhere than
	the toplevel directory.

	cmake: Also set CMAKE_SYSTEM_VERSION in toolchainfile.cmake

	Updated/fixed packages: acpica, apache, apr, asterisk,
	avrdude, cargo, cc-tool, dash, dhcpdump, dmalloc, gnuchess,
	gnupg2, leveldb, libarchive, libassuan, libftdi1,
	libgpg-error, libhttpparser, libmad, libsndfile, libsquish,
	liburiparser, libwebsock, libxml2, lighttpd, lm-sensors,
	lua-msgpack-native, mbedtls, mosquitto, netatalk, nodejs,
	openssh, pango, patchelf, php, python-django, python-pyyaml,
	rauc, rp-pppoe, s6-networking, samba4, sdl_sound,
	shairport-sync, sqlite, subversion, sunxi-cedarx, tcpreplay,
	tekui, usb_modeswitch, webkitgtk, wireshark, wolfssl,
	xapp_rgb, xenomai, xerces

	Issues resolved (http://bugs.uclibc.org):

	#11576: Unable to start apache with event MPM on raspberry pi 3

2018.02.9, Released December 20th, 2018

	Important / security related fixes.

	defconfigs: Fixes for ci20

	Updated/fixed packages: c-ares, dante, freetype, ghostscript,
	glibc, gnutls, go, libcurl, libgpgme, libid3tag, libiscsi,
	libmpd, libopenssl, libpjsip, linux, liquid-dsp, luvi, lynx,
	msgpack, nginx, nodejs, php, popt, pps-tools, python-numpy,
	python-requests, samba4, sdl2_net, squashfs, swupdate, uclibc,
	wine, webkitgtk, xfsprogs

	Issues resolved (http://bugs.uclibc.org):

	#11426: pps-tools bash dependency

2018.02.8, Released November 26th, 2018

	Important / security related fixes.

	fs: Drop intermediate tarball from the filesystem handling to
	fix an issue with xattrs handling related to fakeroot. Ensure
	tarball target includes xattrs.

	download: Fix confusion in git submodule handling if dl/ is a
	symlink.

	toolchain: Only allow enabling stack protection on
	architectures with control flow integrity (CFI) support. Only
	allow FORTIFY_SOURCE support on gcc >= 6.

	genrandconfig: Fix missing newline in BR2_WGET handling,
	causing the following line to be ignored. This would affect
	BR2_ENABLE_DEBUG, BR2_INIT_BUSYBOX, BR2_INIT_SYSTEMD,
	BR2_ROOTFS_DEVICE_CREATION_DYNAMIC_EUDEV, BR2_STATIC_LIBS or
	BR2_PACKAGE_PYTHON_PY_ONLY depending on the randomization.

	show-build-order: Also include the dependencies of
	rootfs-common.

	Defconfigs: Fixes for Armadeus APF27, imx6sabre.

	graph-depends: Fix for package names starting with a non-alpha
	character.

	Updated/fixed packages: attr, audit, bind, brotli, easydbus,
	elfutils, gauche, gcc, giflib, gpsd, lcdproc, libcurl,
	libiscsi, libnfs, libnspr, libnss, libkcapi, libsemanage,
	liburiparser, lighttpd, linux, lua-curl, mariadb, mmc-utils,
	mosquitto, mysql, neardal, netplug, network-manager,
	nfs-utils, nginx, openocd, openswan, p11-kit, postgresql,
	prosody, qemu, qt, rpm, ruby, samba4, squid, supertuxkart,
	systemd, tar, trace-cmd, traceroute, twolame, uclibc,
	usb_modeswitch, vtun, webkitgtk, xdriver_xf86-video-geode,
	xlib_libfontenc, xproto_inputproto, xserver_xorg-server

	Issues resolved (http://bugs.uclibc.org):

	#11086: download/git submodule breaks on symlinked dl folder
	#11251: Util scanpypi failes when package change - to _ in..
	#11476: stdio2.h error invalid use of __builtin_va_arg_pack
	#11481: Docs: Is external.desc required?

2018.02.7, Released October 25th, 2018

	Important / security related fixes.

	Detect and reject build paths containing '@', as this confuses
	a number of packages, including GCC.

	utils/get-developers: Add -e option for use with git
	send-email.

	utils/diffconfig: Make it work for (non-Buildroot) config
	files not using the BR2_ prefix.

	u-boot: Fix for environment image handling on big endian
	systems.

	Updated/fixed packages: binutils, ca-certificates,
	cups-filters, erlang, file, freetype, gcc, git, gvfs, leveldb,
	libarchive, libcurl, libssh, live555, ljlinenoise, mariadb,
	mongoose, netsnmp, nmap, nodejs, ntp, open-plc-utils, poco,
	psmisc, ptpd2, python-enum34, qemu, qt, qt5base, setools,
	spice, spice-protocol, tinc, ustr, wireshark

	Issues resolved (http://bugs.uclibc.org):

	#11396: uboot environment image checksum invalid if target is big endian

2018.02.6, Released October 7th, 2018

	Important / security related fixes.

	Add a number of patches to fix build errors for host utilities
	on modern distributions using glibc-2.28.

	mkusers: Ensure existing group members are preserved when a
	group is reprocessed.

	printvars: Fix issue with exceeding shell command line length
	limits for certain setups.

	Updated/fixes packages: acpid, android-tools, apache,
	arp-scan, bandwidthd, bind, bison, clamav, connman, cppcms,
	cramfs, fio, gcc, ghostscript, glibc, gnupg, httping,
	igmpproxy, imagemagick, imlib2, ipsec-tools, lcms2, libcurl,
	libesmtp, libnfs, libssh, libxslt, links, linuxptp,
	mediastreamer, minicom, moarvm, nilfs-utils, ocrad, parted,
	php, pv, python-django, qt, qt5quickcontrols, qt5webengine,
	screen, sdl2, shairport-sync, squashfs, strongswan,
	vboot-utils, webkitgtk, wireguard, x265, xen, xlib_libXfont,
	xlib_libXft

	New packages: brotli, woff2

2018.02.5, Released August 29th, 2018

	Important / security related fixes.

	Defconfigs: Raspberrypi2: Bump rootfs size, T7680: Fix
	genimage.cfg issue, ARM Juno: Bump ATF to v1.3 to fix build
	issue.

	Updated/fixed packages: acl, apache, attr, bind,
	boot-wrapper-aarch64, brltty, bzip2, chrony, crda, cryptsetup,
	dahdi-tools, dmidecode, dropbear, eigen, erlang, ffmpeg, gawk,
	gcc, ghostscript, gnutls, ipsec-tools, libarchive, libfuse,
	libopenssl, libselinux, libsoup, lighttpd, linuxptp,
	lttng-modules, lttng-tools, lua-flu, lvm2, m4, makedevs,
	mariadb, mbedtls, mesa3d-headers, mtd, ncurses, nodejs,
	openssh, php, postgresql, python-django, qt5xmlpatterns, ruby,
	samba4, shairport-sync, stress-ng, ti-utils, uboot-tools, vim,
	waylandpp, wireless_tools, wireshark, wpa_supplicant, xorriso,
	znc

	Issues resolved (http://bugs.uclibc.org):

	#10781: cryptsetup luksOpen container_file container causes..
	#10986: Installing package attr when already supplied by..
	#11191: xattr and check-package issue

2018.02.4, Released July 21th, 2018

	Important / security related fixes.

	U-Boot: Ensure host version of ncurses is picked up and not
	host-ncurses built by buildroot, as that otherwise causes
	widechar/non-widechar conflicts and corrupted menuconfig
	menus.

	Linux: Enable CONFIG_PERF_EVENTS when perf is enabled.

	Defconfigs: Raspberrypi3: Bump rootfs size, Minnowboard-max:
	Support ethernet on Turbot variant.

	Updated/fixed packages: bind, clamav, collectd, dos2unix,
	edid-decode, gcc, gdb, heimdal, hidapi, imx-gpu-viv, libcurl,
	libglib2, liblogging, libostree, libsoup, libv4l, lm-sensors,
	ncurses, network-manager, patchelf, pinentry, procps-ng, qpdf,
	qt5, qt53d, qt5base, qt5charts, qt5script, qt5serialport,
	systemd, wireguard, wireless-regdb

	Issues resolved (http://bugs.uclibc.org):

	#11101: host-patchelf Endian Issue with relative RPATH

2018.02.3, Released June 18th, 2018

	Important / security related fixes.

	Various fixes for building on modern distributions (GCC 8.x,
	no rpcgen utility).

	ARM: Default to binutils 2.28 and warn about newer binutils
	versions, which are known to cause boot failures for Linux
	kernels built in thumb mode.

	Busybox/mdev: Fix module autoloading.

	Busybox/sysvinit: inittab: Add /dev/{stdin,stdout,stderr}
	symlinks, call swapon -a to activate any configured swap
	devices.

	Dependencies: Check that PATH does not contain current working
	directory, which triggers a number of build failures.

	Infrastructure: Error out for packages erroneously using the
	'local' site method but not defining a _SITE.

	Linux: Fix cuImage.<dtb> / simpleImage.<dtb> handling.  Ensure
	kconfig uses ncurses from the host to fix a ncurses/ncursesw
	mixup, causing menuconfig display corruption.

	Toolchain: Workarounds for fix-rpath issues with binutils and
	elf2flt.

	Util-linux: Fix blocking on getrandom() issue with recent
	kernels.

	Remove broken freescale_imx31_3stack,
	freescale_imx6sololiteevk and freescale_imx6ulevk defconfigs.

	Updated/fixed packages: apr-util, asterisk, attr, audit,
	autofs, binutils, busybox, cifs-utils, cups-filters, dash,
	ebtables, exim, expect, f2fs-tools, faketime, file, gdb, git,
	glibc, gnupg, gnupg2, gst1-plugins-bad, imagemagick, jamvm,
	jpeg-turbo, libcap, libcoap, libcurl, libgcrypt, libjpeg,
	libnss, libressl, libtirpc, libvncserver, libvorbis, libxslt,
	log4cplus, lrzsz, ltrace, lynx, mariadb, mbedtls, mpg123,
	nasm, netplug, network-manager, nfs-utils, nodejs,
	openvmtools, patch, perl, php-amqp, poppler, procps-ng,
	python, python-websockets, quota, redis, samba4, sysvinit,
	transmission, triggerhappy, util-linux, wavpack, wget,
	wireshark, xen, zmqpp

	Issues resolved (http://bugs.uclibc.org):

	#10986: Installing package attr when already supplied by busybox..
	#11031: ld-elf2flt: host/bin/ld.real': execvp: No such file or..

2018.02.2, Released May 4th, 2018

	Important / security related fixes.

	Tweak package size/file instrumentation to better handle
	package rebuilds.

	Revert /etc/shells creation when bash is enabled.

	Exclude /lib/firmware from the rpath fixup logic, as it may
	contain non-native ELF files.

	Scanpypi: Support the new PyPi infrastructure.

	Handle GCC 8.x on the host.

	Ensure timestamp of /usr is updated to support the systemd
	ConditionNeedsUpdate option.

	Updated/fixed packages: bluez5_utils, flann, gdb, gnupg2,
	grub2, libcec, libcgi, libglib2, libgpg-error, libgpgme,
	libtomcrypt, mbedtls, mkpasswd, php, python, python-requests,
	python-watchdog, qt53d, qt5websockets, sdl2, sdl2_image,
	syslog-ng, systemd, tcl, tcllib, uclibc, usb_modeswitch,
	wireguard, wmctrl

	Issues resolved (http://bugs.uclibc.org):

	#10896: /bin/sh not in /etc/shells
	#10961: Grub2 fails to build for x86_64 when BR2_SSP_ALL is enabled

>>>>>>> 3b4b3e7c
2018.02.1, Released April 9th, 2018

	Important / security related fixes.

	Removed unmaintained defconfigs: Creator Ci40, Firefly rk3288,
	Freescale mpc8315erdb / p1010rdb_pa, Riotboard, Teliv EVK
	Pro3.

	Infrastructure: Speed up instrumentation for package size by
	comparing timestamps instead of md5 checksums, as doing
	checksums could lead to up to 25% longer build time for big
	configurations.

	Rename the internal <pkg>_BASE_NAME variable to <pkg>_NASENAME
	to avoid name clashes with packages ending on '-base'.

	Add a better fix for build issues for autotools based packages
	checking for C++ support on toolchains without C++ support.

	Build host-tar if tar is older than 1.27 on the build machine
	to work around reproducibility issues with git archives
	containing long paths.

	check-unique-files: Fix for filenames not representable in the
	users' locale.

	Check-bin-arch: Add support for per-package ignore paths
	(<pkg>_BIN_ARCH_EXCLUDE).

	Toolchain: Fix SSP support detection for external toolchains.

	linux: Add _NEEDS_HOST_OPENSSL / LIBELF options to ensure
	these dependencies are available for Linux configurations
	needed these dependencies, similar to how it is done for
	U-Boot.

	Support custom (not in tree) device tree files in addition to
	in-tree ones.

	U-Boot / uboot-tools: Fix header conflict with libfdt-devel
	installed on host.

	Updated/fixed packages: apache, busybox, c-ares, cmake,
	docker-engine, enlightenment, eudev, fbgrab, freescale-imx,
	gtest, imagemagick, intel-microcode, irssi, jimtcl, kmod,
	kodi, ktap, libcoap, libcurl, libfcgi, libhttpparser,
	libminiupnpc, libopenssl, libpjsip, libss7, libssh2, libupnp
	libupnpp, libuv, libvorbis, memcached, motion, musl, nodejs,
	ntp, openblas, opencv3, openocd, opus-tools, patch, php,
	pkgconf, postgresql, powerpc-utils, python-jsonschema,
	python-webpy, qemu, qt5bsae, qt5script, qt5webkit, rapidjson,
	rauc, sam-ba, samba4, sngrep, systemd, tremor, uboot-tools,
	uclibc-ng-test, upmpdcli, wireshark, xerces, xterm, zstd

	New packages: docker-proxy, python-functools32

	Issues resolved (http://bugs.uclibc.org):

	#10766: upmpdcli: Segmentation fault
	#10776: ktap fails to build
	#10846: error in compiling gnutls
	#10856: openblas on qemu_x86_64_defconfig fails with "sgemm_..

2018.02, Released March 4th, 2018

	Fixes all over the tree.

	Issues with systemd with a readonly rootfs and DBus fixed.

	Instructure:
	- check-uniq-files: fix Python 2.6 compatibility.
	- dependencies.sh: check for external argparse module for
	  Python 2.6.
	- Add infrastructure to detect and use a UTF-8 locale on the
	  host, needed by systemd.

	Update/fixed packages: clamav, dash, dhcp, dovecot, efl,
	ffmpeg, libv4l, mono, mosquitto, php, postgresql, qt,
	scanpypi, sdl2, systemd, tor, tvheadend, uboot, wavpack

	Issues resolved (http://bugs.uclibc.org):

	#10831: qemu_x86_64_defconfig build fails on linux-headers..

2018.02-rc3, Released February 27th, 2018

	Fixes all over the tree.

	check-bin-arch: skip /lib/modules to allow 32-bit userland
	with 64bit kernel.

	dependencies: Blacklist tar 1.30+ and build our own host-tar
	if needed as tar 1.30+ changed the --numeric-owner output for
	long path names. Build host-tar before other host-dependencies
	as they need it to extract their source tarballs.

	Update/fixed packages: asterisk, azmq, bluez5_utils, domoticz,
	e2fsprogs, erlang, exim, glibc, gpsd, jq, libglib2, libvorbis,
	mariadb, mbedtls, mesa3d, mesa3d-headers, mpv, patch, pcre2,
	php, qt5, qt5multimedia, qt5wayland, qt5webengine, qt5webkit,
	systemd, quagga, rustc, uboot, wireguard, zic, zlib-ng

	Issues resolved (http://bugs.uclibc.org):

	#10726: Current libglib2.mk creates broken libglib2 binary...
	#10786: Linux fails to build unless make linux-menuconfig...
	#10796: Cannot generate cpio image without selecting CON...

2018.02-rc2, Released February 15th, 2018

	Fixes all over the tree.

	Dependencies: Ensure C++ support is available like for C
	support for packages needing 32bit host support.

	utils/genrandconfig: Check host dependencies for config.

	Updated/fixed packages: busybox, dnsmasq, dropbear, ffmpeg,
	glibc, keepalived, libcpprestsdk, libgpiod, libmaxminddb,
	librsvg, libtasn1, libv4l, libxml2, lightning, ltp-testsuite,
	mesa3d, mesa3d-demos, mesa3d-headers, nftables, open-lldp,
	php, postgresql, python-crossbar, qt5, qt53d, qt5enginio,
	qt5tools, qt5webengine, qt5webkit, rsync, rust-bin, rustc,
	systemd

	Issues resolved (http://bugs.uclibc.org):

	#9781: ti-sgx-km build on kernel >4.1
	#10141: Squashfs extended attribute failures

2018.02-rc1, Released February 5th, 2018

	The global source-check and per-package <pkg>-source-check
	targets have been removed.

	Architecture: Add x86 Silvermont variant. Add several new ARM
	variants, rework MIPS NaN logic. Support mainline binutils/gcc
	for ARC.

	Toolchains: Linaro toolchains upgraded to 2017.11 release, ARC
	external toolchains upgraded to arc-2017.09. Libatomic is now
	also copied for external musl based toolchains.
	Add binutils 2.30.x and switch to binutils 2.29.x by default.

	Added hardening options to build with RELRO and FORTITY.

	New defconfigs: Bananapi M64, FriendlyARM Nanopi A64 & NEO2,
	imx6slevk, imx6sx-sdb, imx6ulevk, Olimex A64-OLinuXino,
	Orangepi lite / pc plus / pc / prime / win / win plus / zero
	plus2, Pine64, Solidrun MacchiatoBin. Sopine.

	Add utils/diffconfig, a simple utility for comparing
	configuration files - Adapted from the version in the
	Linux kernel.

	Infrastructure: Check that the same file is not touched by
	multiple packages, as a preparation for toplevel parallel
	builds.

	Hashes for the license files for a large number of packages
	have been added, ensuring that license changes will not be
	missed when packages are bumped.

	Fix build issue for autotools based packages checking for C++
	support on toolchains without C++ support and on a distro
	lacking /lib/cpp (E.G. Arch Linux).

	Support for the meson build system.

	Pie charts generated by 'graph-build' or 'graph-size' are now
	sorted according to the size of each piece.

	System: Only show getty options when busybox init or sysvinit
	are used.

	ARM-trusted-firmware: Support ATF bundled in U-Boot as
	well as U-Boot bundled in ATF.

	Zlib is now a virtual package, provided by either libzlib or
	zlib-ng, similar to openssl.

	Support for the Rust programming language.

	New packages: aoetools, armbian-firmware, binaries-marvell,
	brltty, cargo, cargo-bin, cups-filters, curlpp, daq,
	flatbuffers, gconf, glorytun, gstreamer1-mm, imx-m4fwloader,
	imx-gpu-g2d, json-for-modern-cpp, libcpprestsdk, libgta,
	libostree, libupnp18, luadbi, luadbi-sqlite3, lua-utf8, lynx,
	meson, mv-ddr-marvell, nilfs-utils, opentracing-cpp,
	open-lldp, pimd, proj, python-flask-cors,
	python-jaraco-classes, python-more-itertools, python-oauthlib,
	python-raven, python-remi, python-requests-oauthlib,
	python-schedule, python-secretstorage, python-see,
	python-tabledata, python-txtorcon, python-xlib, qt5charts,
	rtl8189fs, rtl8723bu, rust, rustc, rust-bin, rygel, safeclib,
	solatus, tcf-agent, traceroute, waylandpp, wolfssl,
	zisofs-tools, zlib-ng

	Removed packages: eeprog

2017.11.2, Released January 21st, 2018

	Important / security related fixes.

	External toolchain: libatomic is now also copied for musl
	based toolchains.

	nconfig: Fix for ncurses/ncursesw linking issue causing crashes.

	System: Only show getty options when busybox init or sysvinit
	are used.

	Infrastructure: Fix build issue for autotools based packages
	checking for C++ support on toolchains without C++ support and
	on a distro lacking /lib/cpp (E.G. Arch Linux).

	Pie charts generated by 'graph-build' or 'graph-size' are now
	sorted according to the size of each piece.

	Updated/fixed packages: asterisk, avahi, bind, busybox,
	coreutils, eeprog, intel-microcode, iputils, irssi, kmsxx,
	libiio, linux-firmware, lz4, mariadb, matchbox-lib, mcookie,
	ntp, php, pound, rpcbind, tar, ti-cgt-pru, webkitgtk, xen,
	xlib_libXpm

	Issues resolved (http://bugs.buildroot.org):

	#9996: lz4 package does not install lz4 binaries in target
	#10176: Rsyslog's S01logging is deleted by Busybox.mk from...
	#10216: package/x11r7/mcookie/mcookie.c:207: bad size ?
	#10301: systemd/getty unused options
	#10331: kmsxx, host installation fails with BR2_SHARED_...
	#10556: Building ntp package with SSL library libressl...
	#10641: avahi-autoipd not starting when using systemd-tmpfiles

2017.11.1, Released December 31th, 2017

	Important / security related fixes.

	Updated/fixed packages: asterisk, checkpolicy, dhcp, flann,
	gdb, glibc, heimdal, kodi-pvr-mediaportal-tvserver,
	kodi-pvr-stalker, libcue, libopenssl, libpqxx, libsoxr,
	linknx, linux-tools, lldpd, ltp-testsuite, mariadb, mfgtools,
	nodejs, nut, pulseaudio, python-cffi, qemu, rsync, tor, uboot,
	uboot-tools, vlc, webkitgtk, weston, wireguard, wireshark,
	xenomai, xfsprogs

2017.11, Released November 30, 2017

	Fixes all over the tree.

	Toolchain: Use github mirror for Glibc.

	Defconfigs: Correct boot.cmd for bananapi-m1.

	Makefiles: Workaround include order issues for certain make
	versions by explicitly sorting the result of wildcard where it
	matters.

	Download: Ensure subversion runs in non-interactive mode.

	Updated/fixed packages: asterisk, boost, chrony, dovecot,
	dvb-apps, exim, feh, freerdp, fwup, google-breakpad, jose,
	kvm-unit-test, lftp, libcurl, libevent, libfastjson, libpjsip,
	libupnp, linphone, localedef, lttng-tools, mp4v2, mtools,
	ndisc6, oracle-mysql, parted, pdbg, qt, qt5connectivity,
	qt5declarative, qt5webkit, rauc, runc, samba4, shairport-sync,
	systemd-bootchart, webkitgtk, wireguard, xlib_libXcursor,
	xlib_libXfont, xlib_libXfont2,

	Issues resolved (http://bugs.buildroot.org):

	10501: host-localedef fails to compile on Ubuntu 17.10
	10506: Changed kernel image type (e.g. zImage to uImage)...

2017.11-rc2, Released November 13th, 2017

	Fixes all over the tree.

	Updated/fixed packages: collectd, ffmpeg, freerdp,
	go-bootstrap, imagemagick, jimtcl, libpjsip, libplist, libuv,
	mesa3d, nodejs, ntp, openjpeg, postgresql, python-numpy, ruby,
	snmp++, usb_modeswitch, util-linux, vboot-utils, webkitgtk,
	wireshark, wpa_supplicant, xapp_xdriinfo

	Issues resolved (http://bugs.buildroot.org):

	#10326: mesa3d package fails to build when BR2_SHARED_STATIC_LIBS=y
	#10491: Cannot output security warning when compiled with buildroot..

2017.11-rc1, Released November 6th, 2017

	Fixes all over the tree and new features.

	Openssl is now a virtual package, which may be provided by
	OpenSSL (now renamed to libopenssl) or LibreSSL.

	libssh2: there is now an explicit choice of the backend to use
	(mbedtls, gnutls or openssl). Previously, the choice was implicit
	based on the TLS library that was selected. Now, it is possible to
	choose the backend, which is important if several TLS libraries are
	selected.

	netsnmp: all MIB files are now installed, making the target filesystem a
	bit bigger than before. To remove unneeded MIBS, you should use a
	post-build script.

	Toolchain: Linaro toolchains updated to 2017.08, ARC toolchain
	updated to 2017.09, Glibc updated to 2.26, Glibc support for
	ARCv2. The toolchain wrapper now handles SOURCE_DATE_EPOCH for
	older (pre-gcc7.x) toolchains for BR2_REPRODUCIBLE.

	New defconfigs: Atmel SAM45D27, Bananapi M1 and M2 Plus,
	Engicam i.CoreM6 Qt5 configuration, i.MX6 sabreauto (mainline
	kernel/u-boot), i.MX6Q sabresd Qt5 configuration, i.MX7d-pico,
	QEMU ppc64le, Raspberry pi3 Qt5 webengine configuration,
	Technologic TS-7680.

	New packages: asterisk, azmq, bcg729, boinc, dahdi-linux,
	dahdi-tools, freeswitch-mod-bcg729, fscryptctl, libb64,
	libpri, libss7, lua-basexx, lua-compat53, lua-cqueues,
	lua-curl, lua-datafile, lua-fifo, lua-httpd,
	lua-lpeg-patterns, lua-markdown, lua-sailor, lua-value,
	luksmeta, minetest, minetest-game, pdmenu, prosody,
	python-aiocoap, python-automat, python-ibmiotf,
	python-iso8601, python-m2r, python-simplesqlite,
	python-websockets, python-xmltodict, qt5wayland, qt5webengine,
	restorecond, selinux-python, semodule-utils, uhubctl,
	wireguard, wsapi-fcgi, wsapi-xavante

	Removed packages: aiccu, rfkill, sepolgen

	Issues resolved (http://bugs.buildroot.org):

	#10281: lsblk does not compile for util-linux
	#10336: lttng compilation fails : linking error
	#10351: glibc missing in rootfs
	#10356: nfs-utils missing header
	#10361: python3 python-config script generates invalid includes
	#10366: dropbear download url has changed
	#10391: WiringPi retrieves wrong (old) version
	#10406: Beaglebone black: Buggy SGX driver version, swapped...
	#10426: uboot-tools' fw_setenv does not update the redundant...
	#10451: libpcap 1.8.x and 1.7x does not compile on PPC

2017.08.2, Released November 28th, 2017

	Important / security related fixes.

	Qt: 5.6 version updated to 5.6.3.

	Reproducible: Do not override SOURCE_DATE_EPOCH if already set
	in the environment.

	Makefiles: Workaround include order issues for certain make
	versions by explicitly sorting the result of wildcard where it
	matters.

	Updated/fixed packages: apr, apr-util, arqp-standalone,
	azure-iot-sdk-c, collectd, dvb-apps, ffmpeg, go-bootstrap,
	google-breakpad, gstreamer, imagemagick, irssi, jimtcl,
	kvm-unit-test, libcurl, libfastjson, libglib2, libidn,
	libpjsip, libplist, localedef, lttng-tools, luajit, mesa3d,
	moarvm, mp4v2, openssh, openssl, oracle-mysql, postgresql,
	python3, python-pyqt5, qt, qt5base, qt5canvas3d,
	qt5connectivity, qt5declarative, qt5engineio,
	qt5graphicaleffects, qt5imageformats, qt5location,
	qt5multimedia, qt5quickcontrols, qt5quickcontrols2, qt5script,
	qt5sensors, qt5serialbus, qt5serialport, qt5svg, qt5tools,
	qt5webchannel, qt5webkit, qt5websockets, qt5x11extras,
	qt5xmlpatterns, quagga, redis, ruby, samba4, sdl2, snmppp,
	swupdate, ti-gfx, uboot-tools, usb_modeswitch, vboot-utils,
	webkitgtk, wget, wireshark, xapp_xdriinfo.

	Issues resolved (http://bugs.buildroot.org):

	10326: mesa3d package fails to build when BR2_SHARED_STATIC_LIBS=y
	10361: python3 python-config script generates invalid includes
	10501: host-localedef fails to compile on Ubuntu 17.10

2017.08.1, Released October 23rd, 2017

	Important / security related fixes.

	Webkitgtk bumped to the 2.18.x series, fixing a large number
	of security issues.

	Defconfigs: galileo: fix ext4 related kernel config, bump
	kernel for gcc 6.x compatibility, enable wchar support for
	grub2. wandboard: correct rootfs offset

	support: Ensure gzip compression level 6 is used for git
	tarballs. check-bin-arch: Correctly handle (ignore) symbolic
	links. check-rpath: Also handle PIE binaries

	External toolchain: Correctly handle glibc Buildroot
	toolchains built with merged /usr

	musl: fix ARMv4 build with binutils 2.27.51+, fix for
	CVE-2017-15650

	Updated/fixed packages: apache, augeas, bind, bluez5_utils,
	busybox, bzip2, cmake, dnsmasq, ejabberd, gcc, git, go, ffmpeg, file,
	flashrom, gd, gdk-pixbug, gnupg2, hostapd, ifupdown-scripts,
	imagemagick, iucode-tool, kernel-module-imx-gpu-viv, lame,
	libarchive, libcurl, libffi, libidn, libmbim, libnspr, libnss,
	libressl, librsync, libsoup, libxml2, libzip, mbedtls, musl,
	netplug, nginx, openvpn, pkgconf, poppler, proxychains-ng,
	qemu, qt, rpi-userland, syslog, ruby, samba4, softether,
	sqlite, strongswan, subversion, supertuxkart, supervisor, tcpdump,
	tor, unrar, urq, vboot-utils, webkitgtk, wpa_supplicant, xen,
	xmlstarlet, xlib_libXfont, xlib_libXfont2,
	xserver_xorg-server, zsh

2017.08, Released September 1st, 2017

	Minor fixes.

	Toolchain: Don't allow internal toolchain builds for MIPS
	M6201/P6600, as support for these are not yet in mainline GCC.

	Updated/fixed packages: bcusdk, connman, dialog, dnsmasq,
	gnupg, grub2, iostat, iucode-tool, libgcrypt, libkcapi,
	libphidget, libv4l, linux-tools, mediastreamer, minidlna,
	nss-pam-ldapd, nvidia-driver, qt-webkit-kiosk, rpcbind, squid,
	transmission, vde2, vim

	Updated/fixed defconfigs:

	Removed packages: simicfs.

	Issues resolved (http://bugs.buildroot.org):

	#10261: Grub2 fails to build for x86_64

2017.08-rc3, Released August 23rd, 2017

	Fixes all over the tree.

	Updated/fixed packages: alsa-lib, alsa-utils, cc-tool,
	dbus-cpp, e2fsprogs, elf2flt, faad2, fakeroot, gcc, git, gpsd,
	gst1-validate, kvmtool, libconfuse, libepoxy, librsync,
	libspatialindex, libunwind, linux, linux-headers, lua,
	mariadb, mesa3d, mtd, openocd, python3, syslinux, sysvinit,
	whois, xen, zmqpp.

	Updated/fixed defconfigs: ci20, socrates_cyclone5,
	toradex_apalis_imx6.

	Removed defconfig: Armadeus APF9328.

	skeleton-* packages introduced in -rc1 have been renamed to
	skeleton-init-* instead.

	Issues resolved (http://bugs.buildroot.org):

	#10141: Squashfs extended attribute failures

2017.08-rc2, Released August 11th, 2017

	Fixes all over the tree.

	Updated/fixed packages: bind, dbus, erlang-p1-xml, faad2,
	ficl, gcc, gdb, glibc, jack2, libcurl, linux, linux-headers,
	lua, mutt, nvme, qt5base, skeleton-common, snappy, stella,
	swupdate, uclibc, valgrind, webkitgtk.

	Updated/fixed defconfigs: beaglebone_qt5, minnowboard_max,
	nanopi_m1{, _plus}, olimex_a20_olinuxino_lime, qemu_sparc,
	qemu_sparc64.

	The cmake-package infrastructure for host packages has been
	fixed to not incorrectly detect target packages through
	pkg-config.

	Issues resolved (http://bugs.buildroot.org):

	#9926:  systemd-resolved.service: Failed at step NAMESPACE (systemd 233)
	#10021: libqeglfs-viv-integration.so file is missing for qt5 on armv7
	#10026: lua-5.3.4: fix lua linker error in swupdate
	#10146: package/skeleton-common fix recursive variable
	#10156: glibc compilation fails for X86 32bits (i386)
	#10201: toolchain-wrapper.c:192: (error) Memory leak:
	#10221: Buildroot Support

2017.08-rc1, Released August 2nd, 2017

	Infrastructure:

	- The skeleton package has been split into multiple packages:
	  skeleton-sysv (when Busybox or SysV init are used),
	  skeleton-systemd (when systemd is used), skeleton-none (when
	  no init system is used) and skeleton-custom (when a custom
	  skeleton is used). Those packages, except skeleton-custom,
	  share common logic and data in a new package called
	  skeleton-common. The skeleton package becomes a virtual
	  package. This change allows to generate a filesystem that is
	  compliant with systemd expectations.

	- Support for using a read-only filesystem with systemd has
	  been fixed.

	- Major revamp of the gettext handling, with user-visible
	  effect:

	  - prior to this revamp, when BR2_ENABLE_LOCALE=y, each
	    package could decide to enable or not NLS support. When
	    BR2_ENABLE_LOCALE was disabled, NLS support was forced off
	    by passing --disable-nls to packages.

	  - after this revamp, a new BR2_SYSTEM_ENABLE_NLS option
	    controls whether NLS support should be enabled or not in
	    packages. This option defaults to disabled, which means
	    that now, NLS support is by default disabled in all
	    packages.

	  Therefore, if you need NLS support in packages, you must now
	  explicitly enable the BR2_SYSTEM_ENABLE_NLS option.

	- The host directory no longer has a usr/ component. This
	  makes it much more natural to use that directory as an
	  externally used toolchain. For compatibility with existing
	  scripts, a usr -> . link is still added.

	- Hashes are now checked on tarballs by Buildroot when a
	  package is sourced from a Git repository.

	- Patches are no longer being downloaded from Github, since
	  auto-generated patches could change over time, and break
	  hashes. All patches that were downloaded from Github are now
	  stored in their respective package directories.

	- Hash files in packages can now contain hashes for the
	  license files contained in the package source code. This
	  allows to detect changes in such license files.

	- Binaries in $(TARGET_DIR) are now cleaned up from invalid
	  RPATHs at the end of the build.

	- A new "make sdk" target prepares $(HOST_DIR) to be
	  relocatable: turns RPATHs in host binaries into relocatable
	  ones, removes bogus RPATHs from staging binaries/libraries,
	  and provides a relocate-sdk script that can be executed to
	  relocate the SDK after installation.

	- Addition of utils/genrandconfig which generates a random
	  configuration based on a set of pre-defined toolchain
	  configurations (support/config-fragments/autobuild/) and a
	  random selection of packages. It is now used by the
	  autobuilders to generate the random configurations.

	Filesystems:

	- ext2/3/4 filesystems are now generated using mkfs.ext from
	  e2fsprogs instead of using genext2fs.

	Architecture:

	- Addition of support for ARM big.LITTLE variants
	- Improved MIPS support, with options to select NaN encoding
	  and FP32 mode.

	Toolchain:

	- Switch to gcc 6.x as the default gcc version, add support
	  for gcc 7.x, remove support for gcc 4.8
	- Switch to binutils 2.28 as the default binutils version, add
	  support for binutils 2.29, remove support for binutils 2.26
	- Support added for gdb 8.0
	- uClibc-ng bumped to 1.0.26
	- CodeSourcery toolchains for x86 and SuperH have been
	  removed, they were using a too old glibc version
	  (2.17). External toolchains with glibc 2.17 or earlier are
	  no longer supported.
	- The version selection in the glibc package has been
	  removed. Like musl and uClibc-ng, we now use the latest
	  glibc version.
	- Improved support for Xtensa toolchain overlays, which can
	  now be downloaded.

	Tools:

	- Numerous improvements to the runtime test infrastructure
	- Tests are now executed by Gitlab CI on a regular basis
	- Tools that are directly useful to the user have been moved
	  from support/scripts/ to utils/: brmake, check-package,
	  get-developers, scancpan, scanpipy, size-stats-compare,
	  test-pkg.

	New defconfigs: A13 Olinuxino, Engicam platforms (i.CoreM6
	Solo/Dual/DualLite/Quad, RQS SOM, GEAM6UL SOM, Is.IoT MX6UL
	SOM), Nano Pi M1 (Plus), OrangePi Zero and Plus.

	New packages: azure-iot-sdk-c, cracklib, dt-utils, easy-rsa,
	erlang-jiffy, erlang-p1-oauth2, erlang-p1-xmpp,
	ifupdown-scripts, irrlicht, kodi-inputstream-adaptive,
	kodi-inputstream-rtmp, kvazaar, let-me-create, libloki,
	libpwquality, libressl, libspatialindex, libva-utils,
	linuxconsoletools, linuxptp, luaossl, lua-sdl2, lua-stdlib,
	lsscsi, paxtest, pcre2, pixz, python-asn1crypto,
	python-backports-shutil-get-terminal-size, python-bcrypt,
	python-cheroot, python-h2, python-hpack, python-hyperframe,
	python-hyperlink, python-ipython-genutils, python-pathlib2,
	python-pickleshare, python-priority, python-portend,
	python-scandir, python-systemd, python-tempora,
	python-traitlets, python-typepy, qt5virtualkeyboard,
	ratpoison, rauc, refpolicy, rhash, sdl2_mixer, sdl2_net,
	xr819-xradio, zstd

	Removed packages: cloog, input-tools, mke2img

	Issues resolved (http://bugs.buildroot.org):

	#7892: systemd-journald is broken
	#9341: avahi-utils does not compile with uClibc +  libglib2
	#9441: Link BR2_TOOLCHAIN_EXTERNAL_GDB_SERVER_COPY to
	       BR2_ENABLE_DEBUG
	#9746: ext4 image generated by Buildroot is not working
	       properly with U-Boot
	#9886: Build fails with "unexpected EOF while looking for
	       matching `"'" if PATH contains a newline
	#9891: parted 3.1 => 3.2?
	#9911: qt5 does not build on sparc
	#9916: qt5 does not build on
	       arm-buildroot-linux-uclibcgnueabihf for ARMv8 cores
	#9936: Host QEMU does not build with SDL support because of
	       pkg-config
	#9941: nodejs option disappears for arm
	#9951: SCANCPAN failure
	#9966: util-linux-2.30/.stamp_built' failed
	#9976: License file for package 'rtl8821au' incorrect
	#9991: SGX Error implicit declaration of function
	       ‘dmac_map_area’
	#10011: wget does not work from Buildroot
	#10036: Buildroot builds Raspbian Jessie headless image
		presenting incorrect prompt
	#10051: make: *** No rule to make target
		'raspberrpi3_defconfig'. Stop reported with Buildroot
		v2017.05.1
	#10056: No .config file was produced in /buildroot folder
	#10061: gcc5.4 buildroot toolchain for powerpc libsanitizer
		failure
	#10071: fakeroot: replace hard-coded paths in post install
	#10076: Makefile:4113: recipe for target 'all-gcc'  failed
	#10091: gcc7.1 does not build with graphite support due to old
		isl
	#10121: webkit without the multimedia option causes build
		error

2017.05.2, Released July 27th, 2017

	Important / security related fixes.

	Webkitgtk bumped to the 2.16.x series, fixing a large number
	of security issues.

	host-aespipe compile fix for Debian/Gentoo/Ubuntu toolchains
	which default to PIE mode.

	Updated/fixed packages: aespipe, apache, bind, binutils,
	busybox, ccache, collectd, dieharder, efibootmgr, efivar,
	expat, ffmpeg, gcc, heimdal, iproute2, irssi, libglib2,
	libmemcached, libosip2, libtirpc, libxml-parser-perl,
	linux-fusion, linux-zigbee, mpg123, orc, pcre, php, protobuf,
	pulseaudio, python-setproctitle, qt5base, rpi-firmware,
	samba4, syslinux, systemd, spice, tcpdump, tiff, uboot-tools,
	webkitgtk, x265, xserver_xorg-server, xvisor

	Issues resolved (http://bugs.buildroot.org):

	#10061: gcc5.4 buildroot toolchain for powerpc libsanitizer...

2017.05.1, Released July 4th, 2017

	Important / security related fixes.

	Update support/scripts/scancpan to use METACPAN v1 API as v0
	has been shutdown.

	Update support/scripts/mkusers to handle setups where
	/etc/shadow is a symlink.

	External toolchain: Don't create musl dynamic loader symlink
	for static builds.

	Setlocalversion: Correct detection of mercurial revisions for
	non-tagged versions.

	Defconfigs: at91sam9x5ek_mmc: workaround boot rom issue.

	Updated/fixed packages: apache, automake, bind, botan, c-ares,
	dhcp, expat, fcgiwrap, gcc, gdb, gesftpserver, glibc, glmark2,
	gnutls, gst1-plugins-bad, imagemagick, imx-uuc, intltool,
	iperf, ipsec-tools, irssi, kmod, libcurl, libgcrypt, libmad,
	libnl, lugaro, mosquitto, mpg123, ncurses, nodejs, ntp,
	openssh, openvpn, pngquant, python-simplegeneric, qt5base,
	qt5multimedia, rtl8821au, socat, spice, systemd, tor, trinity,
	tslib, vlc, x264, xen, xlib_libxshmfenc, xserver_xorg-server

	Issues resolved (http://bugs.buildroot.org):

	#9976: License file for package 'rtl8821au' incorrect

2017.05, Released May 31st, 2017

	Minor fixes.

	External toolchain: musl dynamic linker symlink for mips-sf
	corrected.

	Updated/fixed packages: agentpp, bash, exim, hans, madplay,
	qpid-proton, rtl8188eu, snmppp, stm32flash, strongswan, sudo,
	xen

	Issues resolved (http://bugs.buildroot.org):

	#9906: genimage: Disk full

2017.05-rc3, Released May 30th, 2017

	Fixes all over the tree.

	ARC toolchain bumped to 2017.03

	Runtime testing improvements and cleanups.

	Updated/fixed packages: acpica, armadillo, audiofile, c-icap,
	cppcms, dhcp, docker-engine, dropbear, elfutils, erlang,
	fbgrab, ffmpeg, flashrom, ftop, gnutls, google-breakpad,
	keepalived, kodi, libcdio, libepoxy, libev, libminiupnpc,
	libqmi, libtasn1, libv4l, mariadb, mono, mosh, mosquitto,
	mxml, ntp, opencv, openpowerlink, oracle-mysql, popt,
	pulseview, python-enum34, rabbitmq-c, redis, samba4, stella,
	xen

	Removed packages: firejail, ola

	Issues resolved (http://bugs.buildroot.org):

	#9871: fbgrab 1.3 won't build with BR2_REPRODUCIBLE set
	#9876: aarch64 support with gcc 4.8 toolchain
	#9896: host-gcc-initial error downloading because incorrect URL

2017.05-rc2, Released May 17th, 2017

	Fixes all over the tree.

	ARC toolchain bumped to 2017.03-rc2

	Updated/fixed packages: bluez_utils, boost, clamav, daemon,
	efibootmgr, efl, espeak, expedite, faketime, ffmpeg, fxload,
	git, gpsd, kvm-unit-tests, libcdio, libv4l, lua, mke2img,
	mpir, mpv, odroid-scripts, openblas, opencv3, openvpn, php,
	postgresql, protobuf, qt5declarative, qwt, radvd, rpcbind,
	rtmpdump, strongswan, sudo, ltp-testsuite, uclibc-ng-test,
	vlc, x11vnc, xfsprogs

	Issues resolved (http://bugs.buildroot.org):

	#9796: source-check broken for Git downloads
	#9866: BASE_DIR usage

2017.05-rc1, Released May 8th, 2017

	Fixes all over the tree and new features.

	Infrastructure:

	- Installed binaries are now checked for correct architecture
	  to catch natively built binaries or binaries built for other
	  architecture variants.

	- Luarocks infrastructure improvements to extraction handling,
	  support for upstream name != Buildroot package name.

	- 'make printvars' output format has changed to make it easier
	  to use in scripts. It now has options to quote the variables
	  and to show the expanded/unexpanded values.

	- Automatic ext2 rootfs size calculation has been removed. The
	  logic was not working working reliable in all setups as it
	  depends on the host filesystem behaviour, so instead now the
	  size has to be specified explicitly (defaults to 60MB).

	- The git download infrastructure now ensures that GNU format
	  tar files are created.

	- Fixed a variable clashing issue in the mkusers script with
	  internal bash variables.

	- Fakeroot now links against libacl to fix issues on
	  distributions using acls.

	- Correct permissions for /dev/pts/ptmx when systemd is used
	  with recent glibc versions.

	- br2-external: Improve error reporting.

	- A wrapper script for genimage has been added in
	  support/scripts/genimage.sh for easy use of genimage from
	  post-image scripts.

	- A script to check for common style issues in new packages
	  before submitting has been added in support/scripts/check-package

	- Defconfigs are now tested by gitlab-CI instead of Travis:
	  https://gitlab.com/buildroot.org/buildroot

	- Infrastructure for runtime testing has been added to
          support/testing

	Toolchain:

	- External linaro toolchains updated to 2017.02, ARC toolchain
          updated to 2017.03-rc1, NIOSII CodeSourcery to 2017.05

	- A number of fixes and improvements to the external toolchain
	  handling, including C library detection, multilib and ld.so
	  handling

	- Glibc 2.25 and uClibc-ng 1.0.24 added, wordexp support enabled
          for uClibc-ng

	- Binutils 2.28 added and default changed to 2.27


	Architectures:

	- Support for the C-SKY architecture has been added.


	License handling:

	- The package license markings for legal info now uses the
	  SPDX short identifiers for the license string where possible.

	- License info has been improved / added for a number of packages.


	Misc:

	- Cmake 3.7.x installed on the host is no longer ignored as a
          workaround for the RPATH issues has been implemented.

	- Docker-engine can now be built statically on an otherwise
	  dynamic linked build for docker-in-docker setups.

	- U-Boot now supports out-of-tree device trees, similar to
          Linux

	- Nodejs 0.10.x support (and with it, support for <ARMv6) has
          been removed as this is now EOL upstream.

	New defconfigs: AT91sam9x5ek dev/mmc/mmc-dev, banana pro,
	Nationalchip gx6605s, MIPS creator ci40, nexbox a95x, 64bit
	defconfig for raspberry pi 3, stm32f429-disc1.

	The raspberry pi zero-w and rpi3 compute module are now also
	supported by the rpi0 / rpi3 defconfigs, beaglebone green is
	supported by the beaglebone defconfig.

	Removed defconfig: minnowboard, via imx6 vab820, altera
	socdk/sockit

	New packages: arp-scan, atest, augeas, bluez-tools, daemon,
	dc3dd, dieharder, execline, fmt, ghostscript, gqrx,
	gst1-vaapi, jo, keepalived, kmscube, kodi-jsonschemabuilder,
	kodi-skin-confluence, kodi-texturepacker, lensfun, leptonica,
	libbson, libcsv, libgphoto2, libkcapi, libmaxminddb,
	libmediaart, libnpth, libscrypt, lua-bit32, lua-resty-http,
	lugaru, memtool, mpir, nanomsg, physfs, phytool, pngquant,
	python-decorator, python-simplegeneric,
	python-sortedcontainers, rpi-bt-firmware, rpi-wifi-firmware,
	s6, s6-dns, s6-linux-init, s6-linux-utils, s6-networking,
	s6-portable-utils, s6-rc, supertux, tesseract-ocr,
	uccp420wlan, wilink-bt-firmware

	Broken packages: ola

	Removed packages: cosmo, kodi-visualisation-fountain,
	polarssl, portmap, xdriver_xf86-video-glide,
	xdriver_xf86-video-v4l, xdriver_xf86-video-wsfb

	Issues resolved (http://bugs.buildroot.org):

	#8831: image generation fails on host ZFS due to "no free space"
	#9436: e2fsprogs remove busybox applets even of unselected e2fs..
	#9456: mkusers script bash errors
	#9496: mke2img fails during build on ntfs-3g host partition
	#9531: NPM fails to build embedded modules
	#9596: KODI: --enable-lirc needs "HAVE_LIRC" compiler definition..
	#9691: Wrong cryptsetup package include files location
	#9696: Wrong cryptsetup package include files location
	#9706: Can't download newer revisions of package from PyPI
	#9711: Recent libCEC version bump seems to break kodi package
	#9716: exit, shutdown, reboot from kodi
	#9721: version 2017.02: no acceptable m4 could be found in $PATH
	#9726: Raspberry Pi version B - Problems with UART speed in..
	#9751: expat legal info - manifest.csv: GPLv2 Source site: MIT..
	#9756: glibc fails to build on buildroot-sh4*-buildroot-linux-gnu
	#9766: support/scripts/pkgutil.py conflicts with the pkgutil.py..
	#9776: libubox build failed
	#9791: Python searches for packages in the user site directory
	#9806: libseccomp is not available when BR2_arm=y
	#9826: post-build scritp - symlinks created in post-build script..
	#9836: triggerhappy: systemd unit broken
	#9846: musl libc not installed correctly in target folder
	#9856: build libubox failed on ubuntu 17.04 64bit

2017.02.11, Released April 11th, 2018

	Important / security related fixes.

	dependencies: Blacklist tar 1.30+ and build our own host-tar
	if needed as tar 1.30+ changed the --numeric-owner output for
	long path names. Build host-tar before other host-dependencies
	as they need it to extract their source tarballs.

	Updated/fixed packages: apache, busybox, clamav, dhcp,
	dnsmasq, dovecot, exim, imagemagick, irssi, jq, libcurl,
	libpjsip, librsvg, libtasn1, libvorbis, libxml2, lz4, mariadb,
	mbedtls, mosquitto, ntp, openblas, opencv3, openssl, patch,
	postgresql, python-webpy, qt53d, qt5tools, quagga, rsync,
	samba4, sngrep, tremor, wavpack, wireshark, xerces, xterm

	Issues resolved (http://bugs.uclibc.org):

	#10856: openblas on qemu_x86_64_defconfig fails with "sgemm_..

2017.02.10, Released January 31st, 2018

	Important / security related fixes.

	nconfig: Fix for ncurses/ncursesw linking issue causing crashes.

	System: Only show getty options when busybox init or sysvinit
	are used.

	Infrastructure: Fix build issue for autotools based packages
	checking for C++ support on toolchains without C++ support and
	on a distro lacking /lib/cpp (E.G. Arch Linux).

	Updated/fixed packages: avahi, berkeleydb, bind, busybox,
	ccache, clamav, coreutils, dovecot, eeprog, eudev, fis,
	intel-microcode, iputils, irssi, kmsxx, libcurl, liberation,
	libiio, lz4, mariadb, matchbox-lib, mcookie, openocd, php,
	pound, rpcbind, squid, tar, ti-cgt-pru, transmission,
	util-linux, webkitgtk, wireshark, xen

	Issues resolved (http://bugs.buildroot.org):

	#9996: lz4 package does not install lz4 binaries in target
	#10176: Rsyslog's S01logging is deleted by Busybox.mk from...
	#10216: package/x11r7/mcookie/mcookie.c:207: bad size ?
	#10301: systemd/getty unused options
	#10331: kmsxx, host installation fails with BR2_SHARED_...
	#10536: Finding non-relative paths in the ccache
	#10641: avahi-autoipd not starting when using systemd-tmpfiles

2017.02.9, Released January 1st, 2018

	Important / security related fixes.

	Fix divide by zero issue in size-stats script.

	Fix makefile include ordering issue with certain make versions
	in the external toolchain handling.

	Updated/fixed packages: dhcp, exim, flann, gdb, heimdal,
	libcue, libcurl, libevent, libpqxx, libsoxr, linphone, lldpd,
	mariadb, mfgtools, mtools, nodejs, nut, openssl, rsync,
	samba4, tor, vlc, webkitgtk, wireshark, xfsprogs,
	xlib_libXcursor, xlib_libXfont, xlib_libXfont2

2017.02.8, Released November 27th, 2017

	Important / security related fixes.

	Qt: 5.6 version updated to 5.6.3.

	Reproducible: Do not override SOURCE_DATE_EPOCH if already set
	in the environment.

	Updated/fixed packages: apr, apr-util, arqp-standalone,
	collectd, dvb-apps, ffmpeg, google-breakpad, gstreamer,
	imagemagick, libfastjson, libglib2, libpjsip, libplist,
	localedef, luajit, mesa3d, openssh, openssl, postgresql,
	python3, python-pyqt5, qt5base, qt5canvas3d, qt5connectivity,
	qt5declarative, qt5engineio, qt5graphicaleffects,
	qt5imageformats, qt5location, qt5multimedia, qt5quickcontrols,
	qt5quickcontrols2, qt5script, qt5sensors, qt5serialbus,
	qt5serialport, qt5svg, qt5tools, qt5webchannel, qt5webkit,
	qt5websockets, qt5x11extras, qt5xmlpatterns, quagga, ruby,
	samba4, snmppp, ti-gfx, vboot-utils, webkitgtk, wireshark,
	xapp_xdriinfo.

	Issues resolved (http://bugs.buildroot.org):

	10326: mesa3d package fails to build when BR2_SHARED_STATIC_LIBS=y
	10361: python3 python-config script generates invalid includes
	10501: host-localedef fails to compile on Ubuntu 17.10

2017.02.7, Released October 28th, 2017

	Important / security related fixes.

	Webkitgtk bumped to the 2.18.x series, fixing a large number
	of security issues.

	Defconfigs: wandboard: Correct rootfs offset

	Toolchain: Linaro toolchains updated to 2017.08 release,
	fixing a number of issues. Musl: fix for CVE-2017-15650.

	Updated/fixed packages: busybox, bzip2, dnsmasq, git, go,
	hostapd, irssi, iucode-tool, lame, libcurl, libffi, libnspr,
	libnss, nodejs, openssh, openvpn, qemu, qt, redis, sdl2,
	webkitgtk, wget, wpa_supplicant, xen, xlib_libXfont,
	xlib_libXfont2, xserver_xorg-server

2017.02.6, Released September 24th, 2017

	Important / security related fixes.

	Cmake: Ensure correct pkg-config is used when building host
	packages

	fs/iso9660: Ensure files from earlier builds are not included.

	Updated/fixed packages: apache, bcusdk, bind, binutils,
	bluez5_utils, botan, cmake, connman, dbus, dialog, e2fsprogs,
	faad2, fakeroot, ffmpeg, file, flashrom, gcc, gd, gdb,
	gdk-pixbuf, git, gnupg, gpsd, grub2, gst1-plugins-bad,
	imagemagick, iostat, iucode-tool, jack2, libarchive, libcurl,
	libgcrypt, libidn, libphidget, librsync, librsvg, libsoup,
	libxml2, linux-tools, lua, mariadb, mbedtls, mediastreamer,
	minidlna, netplug, nss-pam-ldapd, nvidia-driver, openjpeg,
	postgresql, proxychains-ng, python-libconfig,
	python-service-identity, qt, rpcbind, ruby, samba4, squashfs,
	squid, strongswan, subversion, supervisor, sysvinit, tcpdump,
	tor, transmission, unrar, valgrind, vim, webkitgtk, whois,
	xen, zmqpp

	Issues resolved (http://bugs.buildroot.org):

	#10141: Squashfs extended attribute failures
	#10261: Grub2 fails to build for x86_64
	#10276: BR2_PACKAGE_LINUX_TOOLS_GPIO fails for MIPS with...

2017.02.5, Released July 27th, 2017

	Important / security related fixes.

	Webkitgtk bumped to the 2.16.x series, fixing a large number
	of security issues.

	host-aespipe compile fix for Debian/Gentoo/Ubuntu toolchains
	which default to PIE mode.

	Updated/fixed packages: aespipe, apache, bind, binutils,
	busybox, ccache, collectd, efibootmgr, efivar, expat, ffmpeg,
	gcc, heimdal, iproute2, irssi, libglib2, libmemcached,
	libosip2, libtirpc, libxml-parser-perl, linux-fusion,
	linux-zigbee, mpg123, nodejs, orc, pcre, php, pulseaudio,
	python-setproctitle, qt5base, rpi-firmware, samba4, syslinux,
	systemd, spice, tcpdump, tiff, webkitgtk, x265, xen,
	xserver_xorg-server, xvisor

	Issues resolved (http://bugs.buildroot.org):

	#10061: gcc5.4 buildroot toolchain for powerpc libsanitizer...

2017.02.4, Released July 4th, 2017

	Important / security related fixes.

	Update support/scripts/scancpan to use METACPAN v1 API as v0
	has been shutdown.

	Update support/scripts/mkusers to handle setups where
	/etc/shadow is a symlink.

	External toolchain: Don't create musl dynamic loader symlink
	for static builds.

	Setlocalversion: Correct detection of mercurial revisions for
	non-tagged versions.

	Updated/fixed packages: apache, automake, bind, botan, c-ares,
	dhcp, expat, fcgiwrap, gcc, gdb, gesftpserver, glibc, gnutls,
	gst1-plugins-bad, imagemagick, imx-uuc, intltool, iperf,
	ipsec-tools, irssi, libgcrypt, libmad, libnl, mosquitto,
	mpg123, ncurses, nodejs, ntp, openssh, openvpn, qt5base,
	qt5multimedia, rtl8821au, socat, spice, systemd, tor, tslib,
	vlc, x264, xserver_xorg-server

	Issues resolved (http://bugs.buildroot.org):

	#9976: License file for package 'rtl8821au' incorrect

2017.02.3, Released June 2nd, 2017

	Important / security related fixes.

	Download: <pkg>-source-check fixed for packages from git.

	External toolchain: musl dynamic linker symlink for mips-sf
	corrected.

	Updated/fixed packages: armadillo, audiofile, bash,
	bluez_utils, cppcms, dbus, dhcp, dropbear, efibootmgr, efl,
	elfutils, faketime, fbgrab, flashrom, ftop, gdb, git,
	google-breakpad, gpsd, hans, kvm-unit-tests, kyua, libev,
	libmicrohttpd, libminiupnpc, libtasn1, libubox, ltp-testsuite,
	lua, madplay, mariadb, mono, mosquitto, mxml, ntp,
	nvidia-driver, openblas, openvpn, oracle-mysql, picocom, popt,
	postgresql, pulseview, qt5base, qwt, rabbitmq-c, redis,
	rpcbind, rtmpdump, samba4, strongswan, sudo, vlc

	Issues resolved (http://bugs.buildroot.org):

	#9796: source-check broken for Git downloads
	#9871: fbgrab 1.3 won't build with BR2_REPRODUCIBLE set

2017.02.2, Released May 1st, 2017

	Important / security related fixes.

	Use HTTPS for the Codesourcery external toolchains as the HTTP
	URLs no longer work.

	Updated/fixed packages: bind, busybox, dovecot, freetype,
	ghostscript, glibc, granite, hiredis, icu, imagemagick,
	gst-plugins-base, gst1-plugins-base, libcroco, libcurl, libnl,
	libnspr, libnss, libsamplerate, libsndfile, libunwind,
	minicom, mplayer, mpv, nodejs, python-django, python-pyyaml,
	python-web2py, samba4, syslinux, systemd, tiff, trinity,
	uboot, wireshark, xen

	Issues resolved (http://bugs.buildroot.org):

	#9791: Python searches for packages in the user site directory

2017.02.1, Released April 4th, 2017

	Important / security related fixes.

	Fix a variable clashing issue in the mkusers script with
	internal bash variables.

	Improve external toolchain version detection.

	Correct permissions for /dev/pts/ptmx when systemd is used
	with recent glibc versions.

	Fix python module name clash for graph-depends.

	Fakeroot now links against libacl to fix issues on
	distributions using acls.

	Ensure that the git download infrastructure creates GNU format
	tar files.

	br2-external: Improve error reporting.

	Updated/fixed packages: acl, apr, audiofile, busybox, cairo,
	dbus-cpp, dbus-glib, dbus-triggerd, domoticz, elfutils,
	fakeroot, filemq, fmc, gdb, git, gnutls, gst-ffmpeg,
	gst1-plygins-bad, harfbuzz, htop, imagemagick, jasper, libcec,
	libiio, libplatform, librsvg, libselinux, libsidplay2, libsoc,
	libwebsockets, libxkbcommon, linux-firmware, logrotate,
	lpt-testsuite, lttng-libust, mariadb, mbedtls, memcached,
	mesa3d, mpd, mplayer, nbd, ncftp, ntp, openssh, opentyrian,
	pcre, perl-gd, python, qt5base, rpi-userland, rpm, samba4,
	skalibs, slang, sngrep, squashfs, syslog-ng, taglib,
	tcpreplay, tor, upmpdcli, wget, wireshark,
	xdriver_xf86-video-vmware, xlib_libXv, zmqpp

	Issues resolved (http://bugs.buildroot.org):

	#9456: mkusers script bash errors

2017.02, Released February 28th, 2017

	Minor fixes, mainly fixing autobuilder issues.

	Don't use cmake 3.7.x from the build host as it is also
	affected by the RPATH handling issues, and instead build our
	own if needed.

	Updated/fixed packages: assimp, classpath, genimage, mplayer,
	mpv, openocd, python-libconfig, qt5base, qt5quickcontrols,
	vlc, xterm

2017.02-rc3, Released February 26th, 2017

	Fixes all over the tree.

	Cmake reverted to version 3.6.3 to workaround regressions
	related to RPATH handling.

	Updated/fixed packages: bctoolbox, berkeleydb, binutils,
	btrfs-progs, classpath, directfb, glibc, gstreamer1,
	gst1-plugins-{base,good,bad,ugly}, gst1-libav,
	gst1-rtsp-server, gst1-validate, gst-omx, htop, libcurl,
	libepoxy, libimxvpuapi, libpcap, libuv, ncurses, openssh,
	oracle-mysql, poco, python, qt5base, qt5webkit, sslh, synergy,
	trousers, uclibc-ng-test, util-linux, vlc, xfsprogs

	Issues resolved (http://bugs.buildroot.org):

	#9251: Shared C++ libraries for Microblaze results in Segmentation...
	#9456: mkusers script bash errors
	#9506: Collectd 5.7.0 fails to build with libcrypt
	#9581: VagrantFile provisioning step fails due to issue with grub-pc
	#9586: usbmount: usbmount slows down the system... to a state of...
	#9616: CMake host packages cannot provide CONF_ENV
	#9641: Need raptor package installed in staging
	#9671: stunnel build error

2017.02-rc2, Released February 20th, 2017

	Fixes all over the tree.

	Support for SOURCE_DATE_EPOCH in the toolchain wrapper for
	older gcc versions for reproducible builds has been
	(temporarily) reverted because of licensing compatiblity
	concerns.

	Defconfigs: SD card generation fix for the Udoo Neo board

	Infrastructure to handle .lz compressed tarballs added, and
	affected packages updated to use it.

	Updated/fixed packages: bctoolbox, bind, canelloni,
	cbootimage, ccache, classpath, cups, dbus, ddrescue, directfb,
	ed, erlang, gcc, gdb, glmark2, gstreamer, gstreamer1, hiredis,
	kmod, kmsxx, lcdapi, libasplib, libgpiod, libnss, libraw,
	libv4l, mesa3d-headers, mosquitto, mpd, mpv, musl, ntfs-3g,
	ocrad, openswan, postgresql, qt5base, qt5quickcontrols, redis,
	riemann-c-client, samba4, sunxi-mali, tcping, trousers,
	uclibc, util-linux, vim, wavpack, wget, wiringpi, xfsprogs,
	xserver_xorg-server

	Issues resolved (http://bugs.buildroot.org):

	#8941: Valgrind fails to build with stack protection turned on
	#9291: perl: SysV message queues not configured, even if available
	#9651: libxcb-1.12 built Error
	#9656: util-linux: schedutils doesn't build on target w/o enabl...
	#9666: qt5quickcontrols install fails

2017.02-rc1, Released February 11th, 2017

	Fixes all over the tree and new features.

	Infrastructure:

	  - numerous improvements to support reproducible builds

	  - new waf-package package infrastructure to support packages
	    that use the Waf build system. 6 packages converted to
	    this infrastructure.

	  - add option <pkg>_PREFER_INSTALLER to the perl package
	    infrastructure

	Architecture:

	  - add support for the OpenRISC CPU architecture

	  - merge description of the ARM and ARM64 options, and add
	    support for selecting a specific ARM64 core

	Toolchain:

	  - major rework of the external toolchain support. It is now
	    split into several packages, one per external toolchain,
	    and a common infrastructure.

	  - important fix for musl to prevent a conflict between musl
	    and kernel headers (fixes the build of numerous packages
	    with musl)

	  - uClibc-ng bumped to 1.0.22, and therefore enable uClibc
	    for ARM64, mips32r6 and mips64r6

	  - add gdb 7.12.1, and switch to gdb 7.11 as the default

	  - Linaro toolchains updated to 2016.11, ARC toolchain
	    components updated to arc-2016.09, MIPS Codescape
	    toolchains bumped to 2016.05-06, CodeSourcery AMD64 and
	    NIOS2 toolchains bumped

	  - remove Analog Devices toolchain for the Blackfin
	    architecture, remove pre-built musl toolchains from
	    musl.codu.org

	New defconfigs: Freescale i.MX23EVK, Qemu OpenRISC emulation,
	Qemu NIOS2 emulation, Grinn chiliBoard, Freescale i.MX6Q
	SabreSD, BeagleBoard X15, OrangePi One, ARC HS38 HAPS

	New packages: angular-websocket, aubio, bctoolbox, darkhttpd,
	ddrescue, easydbus, fakedate, git-crypt, hiredis, ifenslave,
	jsmn, libgpiod, libgsm, linux-syscall-support, mariadb, mimic,
	nginx-dav-ext, nmon, opkg-utils, policycoreutils,
	pru-software-support, python-arrow, python-attrs,
	python-babel, python-bitstring, python-chardet,
	python-constantly, python-flask-babel, python-gunicorn,
	python-incremental, python-jsonschema, python-logbook,
	python-markdown2, python-mbstrdecoder, python-mutagen,
	python-pathpy, python-pudb, python-pyqrcode,
	python-pytablereader, python-setuptools-scm, python-sh,
	python-toml, python-vcversioner, python-whoosh,
	raspberrypi-usbboot, riemann-c-client, rtl8723bs, skalibs,
	sslh, sngrep, ti-cgt-pru, uclibc-ng-test, udpxy, uhttpd,
	upower, ustream-ssl, waf, xlib_libXfont2

	Removed packages: perl-db-file, snowball-hdmiservice,
	snowball-init

	Tooling: addition of a test-pkg script to help contributors
	build test their package.

	Issues resolved (http://bugs.buildroot.org):

	#8946: Valgrind fails to build with stack protection turned on
	#9461: odroidc2 - toolchain Linaro AArch64 2016.11 compile error
	#9466: VIM_REMOVE_DOCS removes rgb.txt
	#9486: xorg-server 1.19 fails to compile for glibc with systemd init (x86_64)
	#9501: eudev fails to build with older kernel headers
	#9526: Embedded NPM fails to start with "no such file or directory" error
	#9541: Platform drivers autoloading from info in device tree does not work
	#9546: seems BR2_PACKAGE_RPI_FIRMWARE_INSTALL_DTB_OVERLAYS do nothing
	#9551: Coreutils fails to build target src/src_libsinglebin_pinky_a-pinky.o
	#9566: [kmod] Compilation fails with uclibc
	#9571: buildroot fails while building opencv for arm64 platform
	#9576: External tree with BR 2016.11 does not work anymore
	#9606: xorg-server cannot build for ARM target

2016.11.3, Released March 9th, 2017

	Important / security related fixes.

	Updated/fixed packages: bind, dbus, gnutls, imagemagick,
	lcms2, libcurl, ntfs-3g, ntp, openssl, php, quagga, redis,
	squid, stunnel, tcpdump, vim, wavpack, wireshark, xlib_libXpm

2016.11.2, Released January 25th, 2017

	Important / security related fixes.

	A fix for BR2_EXTERNAL trees referenced using relative paths,
	which broke in 2016.11.

	Updated/fixed packages: bind, docker-engine, gd, gnutls, go,
	imagemagick, irssi, libpng, libvncserver, musl, opus, php,
	php-imagick, rabbitmq-server, runc, wireshark,

	Issues resolved (http://bugs.buildroot.org):

	#9576: External tree with BR 2016.11 does not work anymore

2016.11.1, Released December 29th, 2016

	Important / security related fixes.

	Updated/fixed packages: apache, cryptopp, docker-engine,
	dovecot, exim, gdk-pixbuf, libcurl, libupnp, links, monit,
	nodejs, openssh, php, python, python-bottle, samba4, squid,
	uboot, vim, wireshark, xorg-server uboot

	Issues resolved (http://bugs.buildroot.org):

	#9466: VIM_REMOVE_DOCS removes rgb.txt

2016.11, Released November 30th, 2016

	Minor fixes.

	Updated/fixed packages: bzip2, gcc, jasper, sane-backends,
	uboot, uclibc

	Issues resolved (http://bugs.buildroot.org):

	#9451: packages/postgresql/postgresql.mk contains wrong POST...

2016.11-rc3, Released November 28th, 2016

	Fixes all over the tree, including a number of security fixes.

	The move from fakeroot to pseudo unfortunately brought a
	number of issues.  The SELinux issue described in #9386 which
	triggered the move to pseudo has been investigated further and
	a workaround implemented and the pseudo changes reverted.

	Linux kernel: update default to 4.8.11.

	Defconfigs: Updates/fixes for imx28ek, mx6udoo, imx6ulpico,
	olimex a20 olinuxino lime mali, roseapplepi, synopsis aarch64
	vdk, axs101, axs103 and hs38 smd vdk.

	Updated/fixed packages: autossh, chrony, dosfstools,
	dtv-scan-tables, e2fsprogs, gcc, gdb, gnuchess, gnuradio,
	gpsd, gst1-plugins-bad, gst1-plugins-good, imagemagick,
	kvm-unit-tests, libfribi, libuv, mesa3d, mpfr, mplayer, mpv,
	ntp, ola, olsr, openblas, openjpeg, openssh, postgresql,
	ptpd2python3, qemu, qextserialport, qt5base, quagga, xqwt,
	taskd, tiff, tremor, trousers, udisks, uclibc, wireshark,
	xapp_xload, xenomai, xmlstarlet

	Issues resolved (http://bugs.buildroot.org):

	#9386: ubinize fails with or without custom config
	#9431: A misspelling
	#9446: make raspberrypi3_defconfig compilation failure

2016.11-rc2, Released November 13th, 2016

	Fixes all over the tree.

	Architecture: add support for MIPS XBurst cores; remove MIPS
	support for M5100 cores.

	Updated/fixed packages: mesa3d, lttng-babeltrace, tinyalsa, pseudo,
	czmq, libxml2, makedevs, binutils, kvm-unit-tests, libnss, privoxy,
	qemu, ser2net, net-tools, ffmpeg, assimp, libmpeg2, ccache, mpv,
	libxslt, python, python3, php, valgrind, guile, domoticz, efl,
	jasper, kvmtool, go, wget, sane-backends, weston, tinymembench,
	strace, openjpeg, lcms2, quota.

	Linux kernel: update default to 4.8.7.

	CMake support: fix cmake wrapper to properly pass NDEBUG flag.

	Filesystems: use a wrapper to pseudo, to better mimick the behaviour
	of fakeroot; makedevs no longer breaks of the destination already
	exists and is of the correct type/major/minor.

	Defconfigs: a few legacy and broken defconfigs have been removed
	because they now fail to build: kb9202_defconfig, mini2440_defconfig,
	freescale_p2020ds, qmx6, calao*, atmel_sama5d4ek. Other defconfigs
	have been updated: nanopi-neo, olimex_a20_olinuxino_lime_mali,
	armadeus_apf51, armadeus_apf28, freescale_imx31_3stack, ci20,
	olimex_a20_olinuxino_lime2, atmel_at91sam9260eknf,
	atmel_at91sam9rlek, atmel_at91sam9g20dfc, atmel_at91sam9g45m10ek,
	atmel_sama5d3xek.

2016.11-rc1, Released November 3rd, 2016

	Fixes all over the tree and new features.

	It is now possible to specify multiple BR2_EXTERNAL
	directories. The required files in a BR2_EXTERNAL directory
	have changed to accomodate this feature. Refer to the
	documentation for details of how to update them. External
	trees now have a name and a description. Also, it is possible
	to override a defconfig in the external tree.

	The default skeleton now uses UID 65534 for the "nobody"
	user instead of UID 99, like most distros do. See
	https://lwn.net/Articles/695478/ for a complete discussion.
	Programs and configuration files that explicitly refer to UID
	99 will have to be updated.

	When the build environment already has a suitable cmake version
	(3.1 or later), that one will be used instead of building
	host-cmake. This can speed up the build significantly.

	The ExtUtils::MakeMaker perl module is now required in the
	build environment.

	An additional check is done during the build that files are
	not installed in the output directory within the output
	directory. This happens e.g. when the target directory is
	contained both in --prefix and in DESTDIR. The build will
	terminate with an error message that specifies which package
	and which file caused the failure.

	The concept of "deprecated packages" and the BR2_DEPRECATED
	option have been removed. Instead, packages are removed
	immediately. Packages are only removed when they don't work
	for some reason. If you still need a removed package and
	you have a solution for the problem(s) that caused the
	removal, please contribute it.

	Architecture: support for sh64 removed, improved support for
	MIPS core selection.

	Toolchain: support for musl powerpc64le, mips64 and mipsr6
	toolchains, ARC toolchain components updates, gcc 6.x series
	bumped to 6.2.0, default binutils version switched to 2.26,
	default gcc version switched to gcc 5.x, Linaro toolchains
	updated, uclibc-ng bumped to 1.0.19. GCC is now always built
	with TLS support. Checking of unsafe compiler options (that
	point to host directories) has been extended with -isystem,
	-idirafter and -iquote.

	Package infrastructure: new variable $(PKG)_DL_OPTS, addition
	of <pkg>-show-rdepends to list reverse dependencies, and
	<pkg>-graph-rdepends to graph reverse dependencies. Linux tools
	are now in a separate linux-tools package instead of in the
	kernel build. Fakeroot has been replaced by pseudo.

	CMake support: the toolchainfile.cmake file now provides a
	definition of the CMAKE_BUILD_TYPE variable. The
	toolchainfile.cmake also no longer forces the compiler/linker
	flags defined by Buildroot.

	New defconfigs: WaRP7, Solidrun's MX6 Cubox/Hummingboard,
	TS-4900, Grinn's liteBoard, Udoo MX6Q/DL, Qemu ARM noMMU,
	BeagleBone Qt5 demo, Digilent Zybo, FriendlyARM Nanopi NEO.

	New packages: arm-trusted-firmware, amd-catalyst, atop, aufs,
	aufs-util, fwts, gst1-rtsp-server, libglob, libite, mfgtools,
	mksh, motion, paho-mqtt-c, php-amqp, pseudo, python-couchdb,
	python-crcmod, python-cssutils, python-docutils,
	python-futures, python-mwclient, python-mwscrape,
	python-mwscrape2slob, python-pyelftools, python-pyicu,
	python-pylru, python-pyqt5, python-requests-toolbelt,
	python-simpleaudio, python-slob, rabbitmq-server, shapelib,
	vdr, vdr-plugin-vnsiserver, vexpress-firmware, xvisor, iio and
	gpio linux tools.

	Removed packages: binutils 2.24, fakeroot, gcc 4.7, ipkg,
	kodi-addon-xvdr, libgail, sstrip, torsmo, webkit, webkitgtk24,
	wvdial, wvstreams.

	Documentation: the list of packages that was present in the
	Buildroot manual has been removed.

	Legal info: the "licenses.txt" file that concatenates all
	license texts is no longer generated - it was not considered
	useful. The manifest.csv contains an empty cell instead of
	"not saved" when no license file is available.

	Other: addition of a DEVELOPERS file listing developers taking
	care of packages or architectures.

	Issues resolved (http://bugs.buildroot.org):

	#7802: host-python build hangs compiling getbuildinfo.o
	#8206: mplayer uses host xorg development files
	#8516: mkcubiecard.sh uses outdated sfdisk switch -D
	#8536: Building sudo with PAM results in unusable sudo
	#8646: check-host-rpath script returns false positives when rpath
	       contains symlink
	#8696: xdriver_xf86-input-mouse install header files in target
	       directory
	#8811: rp-pppoe - generated scripts commands use HOST pathnames,
	       not necessarily TARGET
	#8846: Orphaned/missing toolchain borks eclipse plugin
	#8856: python tornado runtime wasn't met on buildroot 2016.02
	#8901: gcc failes to build if fortran is enabled
	#8916: LDFLAGS pass to openssh
	#8941: "ls" of an NFSv4 share only works when pumped through strace
	#8946: Valgrind fails to build with stack protection turned on
	#9021: Kodi - Broken: Illegal instruction (core dumped)
	#9096: rootfs.ubi not created
	#9111: glibc 2.23: libmvec.so not copied
	#9176: minnowboard : USB not mounted
	#9196: raspberry pi 3 default build seem broken
	#9201: Permission denied make: *** [core-dependencies] Error 126 in
	       Buildroot-2015.08.1
	#9216: log4cpp package build fails to build within install
	#9221: Kodi needs "Python .py and .pyc support" otherwise it crashes when
	       pressing buttons.
	#9229: Firefly boot fails with: "failed to find part:boot"
	#9256: [Config file] New device: Odroid-U2/U3
	#9296: Buildroot Fails on applying patches
	#9301: U-boot fails to build with default zynq_zed_defconfig configuration
	#9316: U-boot fails to build if libssl-dev is not installed
	#9321: Vanilla libcrypt++ v5.6.3 doesn't allow to work Nvidia Tegra's
	       flash utility (tegrarcm)
	#9326: Odroid-C2 build results in non-bootable image
	#9336: Improve iconv support for external toolchain based builds
	#9356: gdb package
	#9366: no link rootfs.ext4 -> rootfs.ext2
	#9371: openssl: download failes with "Only allow downloads from primary
	       download site" + local server
	#9381: check-host-rpath issues
	#9386: ubinize fails with or without custom config

2016.08, Released September 1st, 2016

	Minor fixes.

	Toolchain: ARC tools updated to arc-2016.09-eng010.

	Updated/fixed packages: libshout, luajit, mpd, mplayer

	Issues resolved (http://bugs.buildroot.org):

	#7520: CodeSourcery toolchain ARM: C++11 std::exception_ptr..
	#8341: Getting EGL Error: Could not create the egl surface:..
	#9121: gst1-imx for i.MX6 compile failed, cannot find PXP, ..

2016.08-rc3, Released August 29th, 2016

	Fixes all over the tree.

	Toolchain: C++ support for the internal blackfin toolchain
	re-enabled.

	Architecture: Default to bf532 CPU variant for blackfin,
	Fix flat one memory region support for m68k and disable flat
	seperate data support because of compatibility issues.

	Defconfigs: Minnowboard and Raspberrypi: Fix errors with
	post-build scripts when systemd is used.
	Zynq microzed/zc706/zed: Fix u-booot configuration.

	netbsd-queue package extended and renamed to
	musl-compat-headers. With this, a number of musl compatibility
	patches are no longer needed.

	Updated/fixed packages: aircrack-ng, android-tools, babeld,
	bcusdk, binutils, boa, busybox, connman, cpupower,
	docker-engine, domoticz, elf2flt, ffmpeg, fwup, gcc,
	glib-networking, gnupg, hplip, igd2-for-linux, imagemagick,
	imx-uuc, iputils, jack2, kismet, kmsxx, libaio, libamcodec,
	libconfuse, libffi, libfreeimage, libgcrypt, libgpg-error,
	libiio, libraw, libsepol, libserialport, libxmlrpc, linknx,
	linux-pam, lirc-tools, lldpd, logrotate, lshw, musl, ncurses,
	neon, nettle, norm, ntfs-3g, openblas, openmpi, openswan,
	pinentry, pixman, protobuf, python-meld3, qlibc, qt, qt5base,
	quagga, rpcbind, rt-tests, runc, sane-backends, sconeserver,
	squeezelite, stella, tftpd, tinycbor, tinydtls, trace-cmd,
	trousers, tstools, uboot-tools, uclibc, ulogd, ustr, vlc,
	webkitgtk, wireshark, xdriver_xf86-video-intel

	Issues resolved (http://bugs.buildroot.org):

	#9101: Error on support/download/git with system git older than 1.8.4
	#9181: Compiling linux kernel fails if BR2_LINUX_KERNEL_TOOL_CPU..

2016.08-rc2, Released August 17th, 2016

	Fixes all over the tree.

	Toolchain: disable broken C++ support for internal blackfin
	toolchains, ARC toolchain bumped to arc-2016.09-eng008 (GCC 6)
	to fix various issues.

	System: Zoneinfo is available for the musl C library as well.

	Updated/fixed packages: am33x-cm3, axel, barebox, bdwgc,
	blktrace, cairo, dante, enlightenment, fbterm, ffmpeg, flex,
	fontconfig, gcc, gmp, gnuplot, gnuradio, gst1-imx, hidapi,
	inotify_tools, iproute2, kmsxx, lftp, libaio, libcofi,
	libical, libpjsip, libsidplay2, libunwindow, libxml2,
	linux-zigbee, lttng-libust, mpv, mtd, ncdu, netplug, ntp,
	openblas, openipmi, owfs, php, poco, procps, qt, quota,
	sg3_utils, spidev_test, systemd-bootchart, thrift,
	uboot-tools, uclibc, webrtc-audio-processing, wayland, weston,
	xdriver_xf86-video-savage, xserver_xorg-server, xen

	Issues resolved (http://bugs.buildroot.org):

	#9136: make graph-size fails with "ValueError: too many values to..
	#9151: qt: fix build with ALSA >= 1.1.x
	#9156: qt: Fix missing runtime Qt3Support dependency
	#9161: modsetting patch not applied to xserver 1.18.4
	#9166: Missing overlays directory in VFAT image for raspberry pi 3

2016.08-rc1, Released August 6th, 2016

	Fixes all over the tree and new features.

	Toolchain: Fortran support added. eglibc support removed, musl
	support no longer experimental. Blackfin and Microblaze
	support for internal uClibc-ng toolchain, m68k/coldfire
	improvements. The check for unsafe (build host) directories
	access (/usr/include and /usr/lib) is now enabled by default.
	Unused locales are now purged by default to save space (and
	the default list of locales shrunk). The option to control
	this has now moved from the toolchain menu to system
	configuration.

	Legal info improvements: sources are now hardlinked instead of
	copied if possible to save space. Patches and extra downloads
	are also saved.

	An experimental configuration knob (BR2_REPRODUCIBLE) has been
	added to make the builds more reproducible (E.G. less
	differences in the binary output between builds of the same
	configuration). This is still work in progress.

	An option to execute a custom script inside the fakeroot
	environment used to the generate the filesystem (E.G. to tweak
	permissions or similar) has been added.

	Git support now supports git submodules if
	<pkg>_GIT_SUBMODULES is enabled.

	Hash files for integritry validation have been added for all
	packages.

	Scanpypi utility to help creating packages from the Python
	package index (pypi) has been added.

	The makedevs utility now has support for adding file
	capabilities using extended attributes.

	New defconfigs: Arcturus uCP1020, Atmel sama5d{2,3,4} xplained
	development configs, Blackfin GDB simulator, Linksprite
	pcDuino, Minnow Board Max graphical demo, NXP i.MX25 PDK,
	i.MX51 EVK, i.MX6UL Pico, i.MX7 sabresd, QEMU MIPS32r6{,el} and
	MIPS64r6{,el} malta, Roseapple Pi, Samsung Snow chromebook,
	Toradex Apalis i.MX6 COM, TS-4800, x86-64 PC BIOS and EFI
	demos. A number of defconfigs have been updated and extended
	to generate SD card images. Synopsys HS38 VDK defconfig removed.

	New packages: 4th, acpica, acpitool, alljoyn, alljoyn-base,
	alljoyn-tcl, alljoyn-tcl-base, argparse, babeld, batman-adv,
	circus, dante, docker-containerd, docker-engine, domoticz,
	efibootmgr, efivar, ficl, fwup, gsettings-desktop-schemas,
	gtksourceview, gupnp-dlna, gupnp-tools, igd2-for-linux,
	jemalloc, kmsxx, lapack, lft, libaacs, libamcodec, libbdplus,
	libcoap, libdvdcss, libebur128, libfastjson, libminiupnpc,
	libnatpmp, libpqxx, libuio, libvdpau, log4cpp, minissdpd,
	mxsldr, nginx-nasxi, nginx-upload, ninja, nodm, odroid-mali,
	odroid-scripts, omxplayer, openblas, openmpi, openzwave,
	p7zip, pdbg, python-argh, python-dataproperty,
	python-dateutil, python-dialog3, python-dicttoxml,
	python-dominate, python-engineio, python-flask-jsonrpc,
	python-flask-login, python-humanize, python-pathtools,
	python-pathvalidate, python-pillow, python-prompt-toolkit,
	python-pytablewriter, python-pytz, python-scapy3k,
	python-sdnotify, python-socketio, python-tomako,
	python-ubjson, python-u-msgpack, python-watchdog,
	python-wcwidth, python-xlrd, python-xlsxwriter,
	python-xlutils, python-xlwt, rs485conf, runc, sdl2_gfx,
	sdl2_image, sdl2_ttf, shellinabox, sphinxbase, stella,
	supertuxkart, systemd-bootchart, tekui, terminology, tinycbor,
	tinydtls, ti-sgx-demos, ti-sgx-km, ti-sgx-um, tunctl, wavemon,
	wiringpi, xen

	Deprecated packages: ipkg, sstrip

	Removed packages: sunxi-mali-prop

	Issues resolved (http://bugs.buildroot.org):

	#8931: segment fault when compile argp-help.c using aarch64-bu...
	#8966: eglfs error. buildroot don't compile the library libeglfs.so
	#8971: build for beaglebone fails
	#8986: qt5imageformats fails to build on AArch64
	#8991: grub2 fails to compile
	#9001: Nodejs option not available
	#9006: gcc with c++ support v4 and v5 fail to compile on fedora 24
	#9016: arceb-buildroot-linux-uclibc ld uses incorrect default format
	#9066: 8139TOO - faulty behaviour
	#9086: Syntax Error (missing ")" in boot/uboot/uboot.mk on line 203)
	#9091: U-Boot fails to boot with large ramdisk

2016.05, Released May 31st, 2016

	Minor fixes.

	External toolchain: Fix for symlink handling when copying
	links to target.

	Updated/fixed packages: gcc, grantlee, gst-ffmpeg,
	ipsec-tools, iptraf-ng, libcurl, libdrm, libsigsegv, ltris,
	lttng-babeltrace, mbedtls, mesa3d, moarvm, mplayer, mtools,
	net-tools, openpowerlink, pulseview, rpm, tinyalsa,
	xdriver_xf86-video-fbturbo, xserver_xorg-server

2016.05-rc3, Released May 26th, 2016

	Fixes all over the tree.

	Tweaks for SSP handling for external toolchains.

	Updated/fixed packages: aircrack-ng, bluez5_utils, connman,
	cups, erlang-p1-stringprep, expat, ffmpeg, flann, flannel, go,
	gst1-libav, hidapi, hplip, iptraf-ng, jamvm, kodi,
	kodi-screensaver-matrixtrails, libcurl, libepoxy, libgpgme,
	libsemanage, libxslt, liquid-dsp, ltris, lxc, mesa3d, midori,
	mpg123, mtr, openpgm, openpowerlink, oprofile, php,
	postgresql, putty, python-service-identity, python-treq,
	qlibc, qt5serialbus, ruby, stress-ng, strongswan, time, tinc,
	ustr, valgrind, webkitgtk, libxml2, xorriso,
	xserver_xorg-server

	Issues resolved (http://bugs.uclibc.org):

	#8936: Aircrack-ng - Alot of missing dependencies

2016.05-rc2, Released May 17th, 2016

	Fixes all over the tree.

	Rootfs overlay handling now refuses to overwrite
	/{usr,bin,sbin,lib} symlinks from BR2_ROOTFS_MERGED_USR option
	even if these directories are present in the overlay.

	External toolchain: Unbreak user provided libraries deployment
	(BR2_TOOLCHAIN_EXTRA_EXTERNAL_LIBS) handling after refactoring.

	QEMU coldfire: Fix for signal handling kernel issue, enable
	networking support.

	Updated/fixed packages: android-tools, assimp, boost, gcc,
	glibc, glmark2, gmrender-resurrect, go, go-bootstrap, iputils,
	jack2, kodi-screensaver-asterwave, kodi-screensaver-rsxs,
	kodi-visualisation-shadertoy, libarchive, libinput, libpjsip,
	mali-t76x, mtr, nginx, opencv, openvpn, python-coherence,
	qt5multimeda, quagga, samba4, sg3-utils, stress-ng, turbolua

2016.05-rc1, Released May 10th, 2016

	Fixes all over the tree and new features.

	Architectures: new ARM variants: Cortex A17 and M4, improved
	nonmmu (cortex-M) support, m68k has been re-enabled with
	support for ColdFire. For x86, support for the i386 variant
	has been dropped.

	Toolchain: Add GCC 6 support, remove GCC 4.5, mark GCC 4.7 as
	deprecated. Go programming language support, Add Binutils 2.26
	support. Old Sourcery PowerPC external toolchains removed,
	Sourcery MIPS 2016.06-8, AMD64 2015.11-139, NiosII 2015.11-130
	added, Linaro ARM/ARMeb/Aarch64 toolchains updated.

	New defconfigs: Firefly RK3288, Boundary Devices i.MX7 Nitrogen7,
	STM32F429 and STM32F469 Discovery boards, Hardkernel ODROID-C2,
	Raspberry Pi Zero and Raspberry Pi 3. Some Qemu defconfigs were
	added for m68k, eXtensa-nommu and ColdFire.

	Linux: use zImage by default on ARM, subversion repository
	support (for u-boot as well).

	New packages: aer-inject, android-tools, cannelloni,
	cbootimage, cgroupfs-mount, connman-gtk, crudini, dt,
	gmrender-resurrect, flannel, font-awesome, freeswitch, go,
	go-bootstrap, gr-osmosdr, granite, i7z, imx-uuc,
	kodi-adsp-basic, kodi-adsp-freesurround,
	kodi-audiodecoder-opus, kodi-pvr-hdhomerun,
	kodi-screensaver-asterwave, kodi-screensaver-cpblobs,
	kodi-screensaver-matrixtrails, kodi-screensaver-planestate,
	kodi-screensaver-rsxs, kodi-visualisation-fishbmc,
	kodi-visualisation-fountain, kodi-visualisation-goom, libgee,
	libimxvpuapi, libpjsip, libtomcrypt, libtommath, libusbgx,
	lksctp-tools, mali-t76x, mkpimage, mpv, msr-tools, nload,
	norm, nvme, owfs, pound, privoxy, procrank_linux, putty,
	python-autobahn, python-characteristic, python-crossbar,
	python-cryptography, python-iniparse, python-iowait,
	python-lmdb, python-pexpect, python-ptyprocess,
	python-pyasn-modules, python-pygments, python-pymysql,
	python-pynacl, python-pyopenssl, python-pysocks,
	python-pytrie, python-rpi-gpio, python-service-identity,
	python-setproctitle, python-shutilwhich, python-treq,
	python-txaio, python-ujson, python-wsaccel, qt5canvas3d,
	qt5location, qt5quickcontrols2, qt5serialbus, qt5tools,
	raptor, scrub, taskd, tegrarcm, turbolua, valijson,
	wayland-protocols, webkitgtk, wilc1000-firmware, wpan-tools,
	xdriver_xf86-video-amdgpu

	Removed packages: foomatic-filters, python-m2crypto,
	qt5quick1, qt5webkit-examples, samba, xdriver_xf86-input-void

	Issues resolved (http://bugs.buildroot.org):

	#6830: Qt5: no fonts are installed
	#7562: musl buildroot-toolchain and BR2_MIPS_SOFT_FLOAT break
	#7580: Invalid filesystem in Pandaboard defconfig
	#8346: wf111 package removes all kernel module dependencies
	#8436: xserver_xorg-server Segmentation fault
	#8736: IPV6 forced on in busybox
	#8746: At startup system stops with 'cannot set terminal proces..
	#8751: make fail [fio does not build on sh]
	#8766: Compiling host-gcc-final-4.9.3 broken on i386
	#8771: make savedefconfig modifies sources
	#8781: Unable to build uboot for imx28evk
	#8786: gdb fails to build with xz and expat support at the same
	#8801: Compilation of Buildroot 2016.2 for Raspberry Pi with...
	#8806: Buildroot 2016.2 for Raspberry Pi requires that ext4...
	#8836: Can't select Vim in menuconfig
	#8851: Make sure fio can compile with libaio support if it...
	#8861: With buildroot 2016.02 trying to build for corei7-avx
	       fails while trying to build host-binutils
	#8866: Making an USB flash bootable with extlinux build with
	        buildroot does not work

2016.02, Released March 1st, 2016

	Minor fixes, mostly security related.

	Circular dependency issue with same-as-kernel linux-headers
	option fixed.

	Updated/fixed packages: bluez5_utils, heirloom-mailx,
	imx-gpu-viv, kodi-pvr-argustv, kodi-pvr-mediaportal-tvserver,
	kodi-pvr-nextpvr, libfcgi, openssl, pifmrds, powerpc-utils,
	python-m2crypto, slang, sox, squid, tn5250, xerces, zsh

2016.02-rc3, Released February 27th, 2016

	Fixes all over the tree.

	Defconfigs: Ensure EABIhf is correctly enabled for ARM cores
	where VFP is optional (but present on the specific hw). Fix
	ARM variant selection for freescale_imx31_3stack_defconfig.

	Ensure tarballs of downloaded git trees do not contain a
	timestamp.

	Clarify license of patches in COPYING.

	Updated/fixed package: avahi, binutils, cairo, can-festival,
	chrony, cifs-utils, dnsmasq, dvdauthor, e2fsprogs, efl,
	erlang-rebar, eudev, fbterm, gawk, gnupg2, gnuradio, gpm,
	gst1-plugins-good, hostapd, imagemagick, iproute2, iputils,
	jack2, kexec, kismet, lftp, libarchive, libeXosip2, libfm,
	libglib2, libsoil, libssh, libssh2, libuci, links, lshw, lxc,
	mediastreamer, mono, mraa, mutt, nfs-utils, numactl, ofono,
	omniorb, openipmi, openobex, patch, pax-utils, perf,
	pulseaudio, pure-ftp, qhull, qt, quagga, quota, sdl_sound,
	shairport-sync, spice, sysklogd, syslog-ng, trace-cmd,
	trousers, tvheadend, util-linux, vim, webkitgtk24, wireshark,
	wpa_supplicant, xerces, zsh

	Issues resolved (http://bugs.uclibc.org):

	#8651: libMonoPosixHelper.so wrong link reference in buildroot..

2016.02-rc2, Released February 18th, 2016

	Fixes all over the tree.

	Toolchain: PR19405 backport to binutils 2.25.1 to fix NIOS ld
	crash, backport of Xtensa .init/.fini literals handling.
	glibc security patches for CVE-2014-8121, CVE-2015-1781
	and CVE-2015-7547.

	Defconfigs for Acmesystems Arietta g25 added.

	Updated/fixed packages: binutils, boost, chrony, dovecot,
	e2fsprogs, fio, gdb, glibc, graphite2, icu, kbd, libbsd,
	libcue, libgcrypt, libraw, links, mc, mosquitto, nodejs,
	postgresql, pptp-linux, pulseaudio, samba4, spice, squid,
	sysklogd, systemd, tiff, uclibc, ulogd, util-linux, valgrind.

	Issues resolved (http://bugs.uclibc.org):

	#8576: Building embedded Linux for Atmel SAMA5D4_Xplained...
	#8606: Problem compiling on Arch Linux
	#8681: kbd 2.0.3 does not build on rpi

2016.02-rc1, Released February 10th, 2016

	Fixes all over the tree and new features.

	Toolchain: Support for GCC 5.3.x. ARC toolchain updated to
	arc-2015.12. Support for legacy uClibc dropped, default to
	uClibc-ng instead. Added sys/queue.h implementation for MUSL
	for compatibility. Updated versions of Code sourcery and
	Linaro toolchains. MIPS Codescape toolchains added. Version
	selection for preconfigured external toolchains removed.

	New Defconfigs: ARM Juno r0/r1 development boards, Freescale
	i.MX6UL Evaluation Kit, Intel Galileo Gen 2, Orange Pi PC.
	A number of defconfigs have been extended to generate complete
	system images using genimage.

	Linux: Automatically patch timeconst.pl for <3.9 kernels,
	which isn't compatible with modern perl versions, breaking the
	build when building on recent (Fedora 23, Debian
	Testing/Unstable, ..) distributions.

	Makedevs utility now accepts textual (non-numerical) user and
	group names.

	Vagrant file to easily setup a working development environment
	in a VM has been added.

	Size-stats-compare script to compare rootfs sizes between
	builds has been added.

	Infozip package renamed to zip. EFL packages restructured.

	Updated/fixed packages: aespipe, aiccu, alsa-lib, alsa-utils,
	angularjs, apache, apr, argp-standalone, armadillo, arptables,
	at, atk, audiofile, aumix, autoconf-archive, avahi, bash, bc,
	bcache-tools, bdwgc, beecrypt, bind, binutils, bluez5_utils,
	bluez_utils, bonnie, boost, busybox, cairo, cdrkit, chrony,
	clamav, cmake, collectd, connman, coreutils, cppcms, crda,
	cryptodev-linux, cryptsetup, cups, cwiid, cxxtest, dbus,
	dbus-cpp, dbus-glib, debianutils, dhcp, dhcpcd, dhrystone,
	dillo, directfb, directfb-examples, dmraid, dnsmasq, doom-wad,
	dovecot, dovecot-pigeonhole, dropbear, dtv-scan-tables,
	dvb-apps, dvbsnoop, ecryptfs-utils, eigen, ejabberd,
	elementary, elfutils, enlightenment, erlang, espeak, eudev,
	eventlog, exfat, exfat-utils, exiv2, expedite, faifa,
	fakeroot, fastd, fbgrab, fetchmail, ffmpeg, findutils, fio,
	firmware-imx, flann, flashrom, flite, flot, fmlib, freerdp,
	freescale-imx, freetype, gauche, gawk, gcc, gcc-final, gcr,
	gdb, gdk-pixbuf, geoip, gesftpserver, gettext, giflib, git,
	glibc, glibmm, glog, gmp, gnupg, gnupg2, gnutls, gob2, gpsd,
	gptfdisk, grep, gst1-libav, gst1-plugins-{bad,base,good,ugly},
	gst-ffmpeg, gst-plugins-{bad,base,good,ugly}, gstreamer,
	gstreamer1, guile, gvfs, gzip, harfbuzz, haserl, hiawatha,
	hostapd, hplip, icu, ifupdown, imagemagick, imx-gpu-viv,
	imx-kobs, imx-lib, input-tools, intel-microcode, iperf3,
	ipmitool, iproute2, iprutils, ipsec-tools, ipset, iptables,
	iputils, irda-utils, irssi, iucode-tool, jack2, janus-gateway,
	jpeg-turbo, jquery-datetimepicker, jquery-keyboard,
	jquery-sparkline, jquery-ui, jquery-ui-themes,
	jquery-validation, json-c, kbd, kernel-module-imx-gpu-viv,
	keyutils, kmod, knock, kodi, lcdproc, lcms2, leafnode2,
	leafpad, libass, libatomic_ops, libbroadvoice, libbsd,
	libcap-ng, libcdaudio, libcue, libcurl, libdrm, libecore,
	libedbus, libedit, libedje, libeet, libefreet, libeina,
	libeio, libelementary, libembryo, libepoxy, libethumb, libev,
	libevas, libevas-generic-loaders, libevdev, libevent, libffi,
	libfm, libfribidi, libfslcodec, libfslparser, libfslvpuwrap,
	libftdi, libfuse, libgail, libglew, libglib2, libgtk2,
	libgtk3, libgudev, libhttpparser, libidn, libinput, libiscsi,
	libjpeg, liblinear, libmbim, libmicrohttpd, libndp, libnspr,
	libnss, liboauth, liboping, libpciaccess, libplist, libpng,
	libraw, libraw1394, librsvg, libseccomp, libsecret,
	libserialport, libsigc, libsigrok, libsigrokdecode,
	libsndfile, libsoc, libsodium, libsoup, libssh2, libsvg,
	libsvg-cairo, libtasn1, libtirpc, libtorrent, libungif,
	libunwind, libupnpp, liburcu, libuv, libv4l, libva,
	libva-intel-driver, libvips, libvncserver, libxml2, libxmlpp,
	lightning, lighttpd, linknx, linux-firmware, linux-fusion,
	linux-headers, liquid-dsp, lirc-tools, live555, lm-sensors,
	lockdev, lshw, ltp-testsuite, ltrace, lttng-babeltrace,
	lttng-libust, lttng-modules, lttng-tools, lua, luabitop,
	luarocks, luv, lvm2, lxc, makedevs, mc, memcached, memtest86,
	mesa3d, mesa3d-demos, mesa3d-headers, micropython,
	micropython-lib, minicom, minidlna, mjpg-streamer, mke2img,
	moarvm, modem-manager, mongoose, mongrel2, monkey, mono,
	monolite, mosh, mosquitto, mpd, mplayer, msgpack, mtdev2tuio,
	musepack, musl, mysql, nano, nasm, nbd, neard, netatalk,
	netsnmp, nettle, net-tools, network-manager, nfs-utils, nginx,
	nmap, nodejs, ntfs-3g, ntp, numactl, nut, nvidia-driver,
	odhcp6c, ofono, ola, olsr, omniorb, opencv, opencv3, openipmi,
	openldap, openntpd, openobex, openocd, openpgm,
	open-plc-utils, openpowerlink, openssh, openssl, openswan,
	openvpn, opkg, oprofile, opus, opusfile, p11-kit, package,
	pango, pax-utils, pciutils, pcmanfm, perl, perl-db-file,
	perl-io-socket-ssl, perl-libwww-perl, perl-net-dns, perl-uri,
	perl-xml-libxml, php, php-ssh2, picocom, pinentry, pixman,
	polarssl, popt, portaudio, pppd, procps-ng, proftpd, protobuf,
	psmisc, ptpd2, pulseaudio, pulseview, pv, python, python3,
	python-alsaaudio, python-can, python-cffi, python-cherrypy,
	python-httplib2, python-jinja2, python-lxml, python-m2crypto,
	python-mako, python-msgpack, python-psutil, python-pyasn,
	python-pycparser, python-pydal, python-pyftpdlib,
	python-pyroute2, python-pyxml, python-pyzmq, python-requests,
	python-serial, python-setuptools, python-six, python-spidev,
	python-tornado, python-twisted, python-web2py, python-webpy,
	python-werkzeug, python-zope-interface, qemu, qhull, qpdf, qt,
	qt5, qt5base, qt5connectivity, qt5declarative, qt5enginio,
	qt5graphicaleffects, qt5imageformats, qt5multimedia,
	qt5quick1, qt5quickcontrols, qt5script, qt5sensors,
	qt5serialport, qt5svg, qt5webchannel, qt5webkit,
	qt5webkit-examples, qt5websockets, qt5x11extras,
	qt5xmlpatterns, qt-webkit-kiosk, racehound, radvd, read-edid,
	readline, redis, rpcbind, rpi-firmware, rpi-userland, rrdtool,
	rsync, rsyslog, rtai, rtorrent, rt-tests, rubix, ruby, samba4,
	sconeserver, setools, shairport-sync, sigrok-cli, skeleton,
	smack, snowball-init, socat, sp-oops-extract, sqlite,
	squashfs, squeezelite, squid, sredird, sshfs,
	start-stop-daemon, strace, strongswan, stunnel, subversion,
	sunxi-tools, swig, sysdig, syslog-ng, sysstat, systemd,
	sysvinit, taglib, tcl, tcpreplay, thrift, ti-gfx, tinyalsa,
	tor, torsmo, trace-cmd, transmission, tremor, triggerhappy,
	trinity, tvheadend, tzdata, uboot-tools, uclibc, udisks,
	udpcast, unionfs, upmpdcli, usb_modeswitch,
	usb_modeswitch_data, ustr, util-linux, vala, valgrind,
	vboot-utils, vde2, vlc, vnstat, webkit, webkitgtk24, weston,
	wget, whetstone, whois, wine, wipe, wireless-regdb, wireshark,
	wpa_supplicant, w_scan, x11r7, xapp_xbacklight, xapp_xcompmgr,
	xapp_xinput, xapp_xkbcomp, xdriver_xf86-input-evdev,
	xdriver_xf86-input-libinput, xdriver_xf86-input-synaptics,
	xdriver_xf86-video-ati, xdriver_xf86-video-fbturbo,
	xdriver_xf86-video-imx-viv, xdriver_xf86-video-intel,
	xfont_encodings, xfont_font-adobe-100dpi,
	xfont_font-adobe-75dpi, xfont_font-adobe-utopia-100dpi,
	xfont_font-adobe-utopia-75dpi, xfont_font-adobe-utopia-type1,
	xfont_font-alias, xfont_font-arabic-misc,
	xfont_font-bh-100dpi, xfont_font-bh-75dpi,
	xfont_font-bh-lucidatypewriter-100dpi,
	xfont_font-bh-lucidatypewriter-75dpi, xfont_font-bh-ttf,
	xfont_font-bh-type1, xfont_font-bitstream-100dpi,
	xfont_font-bitstream-75dpi, xfont_font-bitstream-type1,
	xfont_font-cronyx-cyrillic, xfont_font-cursor-misc,
	xfont_font-daewoo-misc, xfont_font-dec-misc,
	xfont_font-ibm-type1, xfont_font-isas-misc,
	xfont_font-jis-misc, xfont_font-micro-misc,
	xfont_font-misc-cyrillic, xfont_font-misc-ethiopic,
	xfont_font-misc-meltho, xfont_font-misc-misc,
	xfont_font-mutt-misc, xfont_font-schumacher-misc,
	xfont_font-screen-cyrillic, xfont_font-sony-misc,
	xfont_font-sun-misc, xfont_font-winitzki-cyrillic,
	xfont_font-xfree86-type1, xfsprogs, xkeyboard-config, xl2tp,
	xlib_libfontenc, xlib_libXi, xmlstarlet, xscreensaver,
	xserver_xorg-server, xtables-addons, xvkbd, xz, yad, yasm,
	ympd, zeromq, zic, znc, zsh,

	New packages: acsccid, assimp, atkmm, autofs, bcm2835,
	cairomm, cantarell, chocolate-doom, comix-cursors, cxxtest,
	edid-decode, emlog, gcr, gtkmm3, hidapi, jquery-sidebar,
	kernel-module-imx-gpu-viv, libasplib, libcroco, libdvbpsi,
	libfreeglut, libgdiplus, libglfw, libhdhomerun, libnet,
	libsoil, lldpd, luvi, mbedtls, minizip, miraclecast, mongodb,
	mraa, netbsd-queue, netsniff-ng, nss-pam-ldapd,
	obsidian-cursors, openal, openbox, pangomm,
	python-backports-abc, python-beautifulsoup4, python-cbor,
	python-click, python-cssselect, python-ecdsa, python-html5lib,
	python-idna, python-ipaddress, python-mistune, python-netaddr,
	python-paho-mqtt, python-paramiko, python-pyparted,
	python-pysmb, python-pyudev, python-singledispatch,
	python-smbus-cffi, python-urllib3, qt53d, rabbitmq-c, rfkill,
	sbc, spi-tools, tpm-tools, trousers, ubus, unrar, unscd,
	unzip, v4l2grab, xdriver_xf86-video-nouveau, xdotool, zbar

	Removed packages: libungif, python-pyxml,

	Issues resolved (http://bugs.uclibc.org):

	#7886: gettext: link failure with locally-installed libxml2
	#7892: systemd-journald is broken
	#8066: nodejs crashes when built with gcc 4.9
	#8296: nodejs 0.12.7 - npm crashes (seg core dump)
	#8501: gunzip fails to uncompress files
	#8541: fail to build host-fakeroot-1.20.2
	#8546: build instructions for raspberry pi don't work
	#8571: strace for ARC compile error
	#8581: pciutils.mk PCIUTILS_MAKE_OPTS typo
	#8616: Fail to build for raspberrypi_defconfig with big endian
	#8621: sqlite package, properly enable readline

2015.11, Released November 30th, 2015

	Minor fixes.

	Merged/seperate /usr handling is now also performed for
	staging so cross-gdb / gdbserver can find the libraries.

	Updated/fixed packages: autossh, conntrack-tools, dcron,
	espeak, gcc, glmark2, gpsd, gstreamer1, libglib2, libsigsegv,
	libsoc, libv4l, minidlna, mongrel2, opencv, polarssl,
	rpi-userland, rubix, skeleton, tovid, uemacs, valgrind, yad,
	zmqpp

	Issues resolved (http://bugs.uclibc.org):

	#8441: Invalid directory for X11 fonts in target (RPi2)
	#8491: libglib2 2.46.1 not Building for armv5 on 2015.11-rc3

2015.11-rc3, Released November 26th, 2015

	Fixes all over the tree.

	We have a new modern website!

	Updated/fixed packages: apitrace, audiofile, autossh, bullet,
	c-ares, collectd, conntrack-tools, cryptodev-linux, dropbear,
	fastd, gmp, gpsd, gst-plugins-bad, gst-plugins-base,
	gst-plugins-good, gst-plugins-ugly, gstreamer, gstreamer1,
	guile, iodine, iproute2, jimtcl, kompexsqlite, libethumb,
	libfreeimage, libgsasl, libgtk3, libxml2, localedef,
	lttng-tools, macchanger, mongrel2, mpd, openntpd, openssl,
	oprofile, pcre, qt5base, quagga, rpi-userland, sconeserver,
	sdl, spidev_test, sqlite, strongswan, ustr, xapp_sessreg,
	yajl, zmqpp

	Issues resolved (http://bugs.uclibc.org):

	#6872: gpsd: disabled on microblaze
	#8321: invalid opcode error with minidlna and ffmpeg
	#8336: Default systemd configuration fails to boot correctly in 2015-08
	#8446: rpi-userland failed to build with glibc 2.22

2015.11-rc2, Released November 19th, 2015

	Fixes all over the tree.

	LD_LIBRARY_PATH is no longer used to ensure host binaries find
	their libraries, fixing issues on recent Fedora.

	Toolchain fixes for powerpc e5500 / e6500. Fix for an issue
	with ${TARGET}-cc after the move to use a toolchain wrapper
	for the internal toolchain.

	Appy-patches.sh now correctly applies all files listed in
	series files.

	Fixes for merged /usr handling when a custom skeleton is used.

	Updated/fixed packages: axfsutils, boost, busybox, dhcp,
	directfb, dropbear, ebtables, fastd, ffmpeg, gauche, gcc,
	gettext, gst1-plugins-bad, hostapd, ibrdtnd, libcurl,
	libecore, libgudev, libnss, libpng, libserial, libssh2,
	libuecc, libxml2, linux-headers, liquid-dsp, ltris,
	lua-periphery, minidlna, mongrel2, mpd, mpg123, mplayer,
	mysql, opencv, opencv3, package, perl-file-util, php-ssh2,
	polarssl, pulseaudio, python-protobuf, qemu, qt5base, ranger,
	ruby, skeleton, slang, squeezelite, strongswan, tovid, uclibc,
	ushare, wine, wpa_supplicant, x265,
	xdriver_xf86-video-siliconmotion, zxing-cpp

	Issues resolved (http://bugs.uclibc.org):

	#4790: Running udhcpc on a system with NFS root kills NFS
	#8456: Building host-pkgconf on Fedora 23 fails due to..

2015.11-rc1, Released November, 7th 2015

	Fixes all over the tree and new features.

	Architectures:

	- Support for sparc64 added (internal toolchain with glibc
	  only).

	- Support for mips32r6 and mips64r6 added.

	- Support for Intel Quark X1000 CPU.

	- Switch to EABIhf by default on ARM when a VFP is available.

	Toolchains:

	- glibc 2.22, gdb 7.10, use gdb 7.9 by default, musl 1.1.12,
	  uclibc-ng 1.0.8, host-gdb enabled on AArch64.

	- The toolchain wrapper which was used only for external
	  toolchains is now also used for Buildroot internal
	  toolchains. This allowed to fix the ccache support, prepare
	  the way for top-level parallel build support and remove gcc
	  patches used to detect header/library path poisoning.

	- Remove Analog Devices Blackfin toolchain 2012R2.

	- Fix several Xtensa build failures by switching from
	  text-section-literals to auto-litpools.

	- Enable MIPS64 support in uClibc-ng, use uClibc on ARC
	  rather than a specific fork.

	- Linaro toolchains for ARM, ARMeb and AArch64 updated to
	  2015.08. 2014.09 version is kept since 2015.08 only runs on
	  x86_64 hosts.

	Bootloaders:

	- Fix ARM64 support in U-Boot.

	Defconfigs:

	- Added: ARC HS38 VDK virtual boards, Avnet Microzed, Boundary
	  Devices Nitrogen SoloX, Freescale i.MX6 SoloX Sabre SD,
	  OLinuxino A20 Lime2, Qemu Sparc64, Qemu SuperH 4 big endian,
	  Synopsys AArch64 VDK virtual platform.

	- Updated: calao_qil_a9260, calao_usb_a9g20_lpw, ci20,
	  cubieboad, freescale_imx6_*, imx53loco, imx6_vab820,
	  mpc8315erdb, qmx6, p1010rdb, qemu, raspberrypi,
	  raspberrypi2, riotboard, snps_axs10*, wandboard.

	- Removed: at91rm9200df, at91sam9260dfc, at91sam9263ek,
	  calao_snowball_defconfig, gnublin, integrator926_defconfig.

	Infrastructure:

	- Support for fetching from Mercurial tags fixed.

	- Introduce LINUX_NEEDS_MODULES, which allows to enforce
	  module support to be enabled in the kernel when a package
	  builds out-of-tree kernel modules (through the
	  pkg-kernel-module infrastructure or on its own).

	- Improve the perl package infrastructure to automatically add
	  the dependency to the perl interpreter to target perl module
	  packages.

	- Remove trailing slashes in <pkg>_SITE and addition of a
	  check to ensure such trailing slashes are no longer added.

	- Extend the legal infrastructure to allow packages to declare
	  their actual source code. This is useful for packages for
	  which <pkg>_SOURCE points to pre-built binaries (as is the
	  case for external toolchains). The new <pkg>_ACTUAL_SOURCE
	  variable allows to point to the source code in such cases.

	- Improved ccache support, thanks to the usage of a toolchain
	  wrapper for internal toolchain. Now a single cache directory
	  can be shared between different Buildroot builds.

	- Addition of a 'graph-size' make targets, which generates a
	  PDF graph of per-package size of the root filesystem.

	- Addition of <pkg>_EXCLUDES so that packages can request
	  certain parts of the source code tarball to not be
	  extracted. This feature is currently used by gcc and
	  toolchain-external.

	- Packages can now use the <pkg>_PKGDIR variable, provided by
	  the package infrastructure, to reference their package
	  directory, instead of explicitly using package/<pkg>/.

	Filesystems:

	- Add high lz4 compression to squashfs.

	- Simplification of shell profile files in the default
	  skeleton.

	- Remove ftp user and /home/ftp from the skeleton, and let ftp
	  server packages create these when needed.

	- Add support for /bin, /sbin and /lib to be symlinks to their
	  corresponding directories in /usr. This is enforced for
	  systemd configurations, and optional for other
	  configurations.

	- Support for AXFS filesystem image generation added.

	- New options to add extra space/inodes to ext2/3/4 images.

	Updated/fixed packages:

	adwaita-icon-theme, apache, apitrace, atk, audit, avahi,
	barebox, bash, batctl, bind, binutils, bluez_utils, boost,
	bridge-utils, cairo, ccache, chrony, clapack, cloog, cmake,
	collectd, connman, conntrack-tools, coreutils, cpio,
	cryptsetup, dbus, dbus-cpp, devmem2, dhcp, dhcpcd, dhcpdump,
	dhrystone, dillo, directfb, directfb-examples, dmraid,
	dos2unix, dovecot, dovecot-pigeonhole, drbd-utils, dropbear,
	dropwatch, dtc, e2fsprogs, ebtables, efl, eigen, ejabberd,
	elf2flt, elfutils, erlang, ethtool, eudev, evemu, exfat,
	exfat-utils, expat, faifa, fbterm, fdk-aac, feh, ffmpeg, file,
	flashrom, fping, freerdp, freescale-imx, freetype, gdk-pixbuf,
	genimage, gettext, git, glib-networking, glmark2, gnupg2,
	gnuradio, gnutls, gpsd, grep, grub2, gst1-imx, gst1-libav,
	gst1-plugins-bad, gst1-plugins-base, gst1-plugins-good,
	gst1-plugins-ugly, gst1-validate, gst-fsl-plugins,
	gst-plugins-bad, gstreamer1, guile, gvfs, harfbuzz, haveged,
	hostapd, icu, imagemagick, impiutil, imx-gpu-viv, imx-vpu,
	inadyn, intltool, iostat, iperf3, ipmiutil, iproute2,
	iptables, iw, jpeg-turbo, jq, jsoncpp, kexec-lite, kmod, kodi,
	kodi-audioencoder-flac, kodi-pvr-argustv, kodi-pvr-filmon,
	kodi-pvr-hts, kodi-pvr-mythtv, kodi-pvr-pctv,
	kodi-pvr-stalker, kodi-pvr-vbox,
	kodi-visualisation-waveforhue, less, lftp, libbluray,
	libcgroup, libconfuse, libcurl, libdcadec, libdrm, libevdev,
	libffi, libfribidi, libfslcodec, libfslparser, libfslvpuwrap,
	libgcrypt, libglew, libglib2, libgtk3, libidn, liblinear,
	liblockfile, libmicrohttpd, libnetfilter_conntrack, libnfs,
	libnftnl, libnl, libnspr, libnss, libpcap, libpfm4, libpng,
	libselinux, libserial, libsoup, libsoxr, libstrophe, libtasn1,
	libtirpc, libtorrent, libupnpp, liburcu, libusb-compat, libuv,
	libv4l, libva, libva-intel-driver, libxcb, lighttpd, links,
	linux, linux-firmware, linux-fusion, linux-headers,
	lirc-tools, localedef, lpeg, lsof, ltp-testsuite,
	lttng-libust, lttng-tools, lua-periphery, luaposix, lvm2, lxc,
	lz4, mdadm, mesa3d, mesa3d-headers, minicom, minidlna, moarvm,
	modem-manager, mosquitto, mpd, mpdecimal, mpg123, mplayer,
	mrouted, msmtp, mtd, mutt, nettle, network-manager, nfs-utils,
	nftables, nginx, nodejs, noip, ntp, ofono, opencv3, openpgm,
	openssl, openswan, openvpn, pango, parted, perl, perl-cross,
	perl-crypt-openssl-random, perl-http-message,
	perl-io-socket-ssl, perl-module-build, perl-mojolicious,
	perl-netaddr-ip, perl-net-dns, perl-net-http, perl-net-ssleay,
	perl-uri, perl-xml-libxml, php, picocom, pixman, pkgconf,
	poco, polarssl, portaudio, portmap, postgresql, proftpd,
	protobuf, protobuf-c, pulseaudio, python-configshell-fb,
	python-networkmanager, python-numpy, python-pyparsing,
	python-pypcap, python-rtslib-fb, python-spidev, python-urwid,
	python-web2py, qemu, qt5base, redis, rngtools, rng-tools,
	rpi-firmware, rpi-userland, rtmpdump, rtorrent, ruby, samba,
	samba4, sane-backends, sconeserver, sdl, sed, setools,
	shairport-sync, shared-mime-info, sland, smartmontools,
	softether, spice-protocol, sqlcipher, sqlite, squid,
	strongswan, stunnel, subversion, sudo, sunxi-tools,
	supervisor, systemd, tar, targetcli-fb, tcpdump, tiff, tor,
	tvheadend, tzdata, uboot-tools, udisks, unionfs, upmpdcli,
	util-linux, vala, valgrind, vim, vlc, vorbis-tools, vsftpd,
	vtun, wavpack, webkitgtk24, weston, whois, wireless-regdb,
	wireshark, wpa_supplicant, xdriver_xf86-input-vmmouse,
	xdriver_xf86-video-imx-viv, xdriver_xf86-video-intel,
	xdriver_xf86-video-sis, xlib_libXi, xorg-server,
	xtables-addons, xterm, xz, zic, znc, zsh

	New packages:

	axfsutils, bitstream, check, dvblast, eventlog, fastd, gauche,
	gmock, graphite2, gssdp, gupnp, gupnp-av, ibrcommon, ibrdtn,
	ibrdtnd, ibrdtn-tools, imx-kobs, iqvlinux, irssi,
	kompexsqlite, libbroadvoice, libcddb, libcodec2, libcrossguid,
	libg7221, libhttpparser, libilbc, libldns, libmng,
	libopenh264, libpam-radius-auth, libpam-tacplus, libsilk,
	libsoundtouch, libssh, libuecc, libyuv, liquid-dsp, luv,
	micropython, micropython-libs, python-pyratemp,
	python-pyroute2, python-ranger, rapidxml, scrypt, sdl2,
	sp-oops-extract, squeezelite, stress-ng, swupdate, syslog-ng,
	x265, xdriver_xf86-video-fbturbo, xxhash, yad, zxing-cpp

	Removed packages:

	blackbox (was deprecated), divine (merged in directfb),
	kobs-ng (replaced by imx-kobs), mediactl (merged in libv4l),
	sawman (merged in directfb), schifra (marked broken since a
	long time), texinfo (host variant only, no longer used), zxing
	(replaced by zxing-cpp),

	Issues resolved (http://bugs.uclibc.org):

	#4099: cut utility from GNU coreutils works incorrect
	#7772: libxml-parser-perl build failure: missing dependency
	       ExtUtils/MakeMaker
	#7931: Default configuration for Cubieboard v1 is outdated
	#8116: 2015.05-rc2 raspberrypi2_defconfig network interface
	       not coming up
	#8246: X.org DRI2 build issue
	#8256: pointing to /usr/bin/objcopy old version (x86) instead
	       of the generated one
	#8266: mplayer build issue
	#8281: pyrexc fails to run when path is too long
	#8316: lttng-tools and lttng-babeltrace executables contain
	       bad RPATH pointing to host machine
	#8331: kexec wants shutdown in /sbin, but systemd installs it
	       in /usr/sbin
	#8361: Buildroot 2015.08.1 skeleton inittab overwritten by
	       busybox's version
	#8366: libevent does not build
	#8386: build failed with external toolchain
	#8391: Node.js 0.12.7 fails to build on raspberry_pi defconfig
	#8396: CCACHE initialization
	#8401: gpsd 3.15 NMEA support
	#8416: cups depends on BR2_DEPRECATED_SINCE_2015_05
	#8421: util-linux installs systemd files in output/target/home/

2015.08, Released August 31st, 2015

	Minor fixes.

	OpenCV 3.x package renamed to opencv3. OpenCV 2.4.x
	reintroduced as opencv.

	Updated/fixed packages: bootutils, canfestival, cppcms,
	curlftpfs, dhcpdump, dropbear, erlang-p1-tls, exfat, gnuradio,
	ipkg, libgudev, libmbim, libwebsock, linux-pam, lm-sensors,
	ltrace, midori, network-manager, openssh, perl-file-listing,
	perl-http-cookies, perl-http-daemon, perl-http-negotiate,
	perl-www-robotrules, python-can, qt5base, qt5multimedia,
	setools, sysvinit, tinyalsa, tn5250, tvheadend, uboot, vlc,
	x264, xserver_xorg-server, zyre

2015.08-rc2, Released August, 24th 2015

	Fixes all over the tree.

	Toolchain: fix gcc build on NIOS-II.

	Infrastructure: add <fs>_POST_GEN_HOOKS mechanism to fix
	hybrid ISO image generation.

	Architectures: add arm1136j-s variant.

	Updated/fixed packages: apitrace, audit, bcusdk, bdwgc,
	beecrypt, boost, bwm-ng, cdrkit, c-icap, cifs-utils, clapack,
	c-periphery, cpio, cramfs, czmq, dawgdic, dnsmasq, dosfstools,
	dropbear, elfutils, empty, eudev, fan-ctrl, filemq, gnutls,
	guile, haveged, imlib2, libcec, libepoxy, libev, libgpgme,
	libiio, libnetfilter_queue, libnfnetlink, libpfm4, libpthsem,
	librtas, libselinux, libsigsegv, libsodium, libv4l, lightning,
	linux, lirc-tools, lrzsz, mono, mosh, mpd, msmtp, nbd,
	netatalk, nodejs, ola, opencv, oprofile, php, poco,
	postgresql, powertop, protobuf, protobuf-c, qt5base,
	qt5quickcontrols, rapidjson, rng-tools, squid, sysdig,
	sysstat, tftpd, tinc, tz, util-linux, webkitgtk24, weston,
	wireshark, wvstreams, xdriver_xf86-input-synaptics, zyre.

	Issues resolved (http://bugs.uclibc.org):

	#8276: package/dropbear: symlink resolution incorrect
	#8286: Error with buildroot
	#8301: ldconfig parameter in Makefile

2015.08-rc1, Released August, 5th 2015

	Fixes all over the tree and new features.

	Architectures:

	 - Refactor how the availability of an MMU is described.
	 - Minimal support for Cortex-M3
	 - Minimal support for AArch64 big-endian

	Toolchains:

	 - Add CodeSourcery MIPS 2015.05, remove MIPS 2013.11
	 - Use uClibc-ng as the default uClibc version, instead of the
	   official uClibc, which hasn't done any release since 3+
	   years
	 - eglibc is now marked as deprecated
	 - GCC: gcc 4.9.x is now the default and was updated to 4.9.3,
	   support for gcc 5.x added.
	 - Binutils: use Binutils 2.24 as the default, 2.25.x series
	   bumped to 2.25.1, remove old Binutils 2.22.
	 - Update ARC toolchain components to 2015.06
	 - Add support for Fortran when building gcc

	Bootloaders:

	 - Support for using the kconfig configuration system in
	   U-Boot

	New Defconfigs:

	 - VIA VAB-820/AMOS-820
	 - OLimex OLinuxino A20 Lime
	 - Many new defconfigs for Atmel evaluation boards:
	   at91sam9rlek, at91sam9x5ek, sama5d3xek, sama5d4ek, sama5d4
	   Xplained Ultra, sama5d3 Xplained.
	 - ACME Systems Aria G25
	 - WarPboard
	 - Altera Cyclone 5 Development Board
	 - Xilinx zc706
	 - ARC AXS101 and AXS103 Software Development Platforms
	 - Significant updates to Raspberry Pi / Raspberry Pi 2

	Infrastructure:

	 - Buildroot takes better care now of generating predictable
	   permissions in the target filesystem. However, existing
	   permissions on a custom skeleton or rootfs overlay will no
	   longer be preserved. Therefore, it is necessary to add a
	   permission table (BR2_ROOTFS_DEVICE_TABLE) to set the
	   required permissions.
	 - Add support for kconfig fragments.
	 - No longer pass --{enable,disable}-debug to autotools
	   packages depending on the value of
	   BR2_ENABLE_DEBUG. BR2_ENABLE_DEBUG now only controls
	   whether we build with -g or not.
	 - Support for extracting archives in .lzma in the generic
	   package infrastructure.
	 - Remove random-seed file from the default skeleton, since
	   seeding the entropy pool with a known seed makes more harm
	   than good.
	 - In the CVS download helper, add support to use a date as
	   the version.
	 - Add support for a per-package <pkg>_STRIP_COMPONENTS
	   variable, which packages can use to specify how many path
	   components should be stripped when extracting the tarball.
	 - Addition of a 'kernel-module' package infrastructure, which
	   simplifies the packaging of external kernel modules. Many
	   existing packages are converted to use it.
	 - Allow bootloaders to be implemented in $(BR2_EXTERNAL)
	 - Remove /etc/securetty from the default skeleton.
	 - Migration of sysV initscripts from the default skeleton to
	   a package called 'initscripts', installed only when Busbox
	   init or sysvinit are used.
	 - Migration of the skeleton logic to a proper 'skeleton'
	   package.
	 - Addition of a 'linux-tools' infrastructure in the 'linux'
	   package, to support building user-space tools bundled
	   within the Linux kernel sources, such as perf and cpupower.
	 - Usage of backticks instead of make $(shell ...) to execute
	   shell commands. This allows to delay the evaluation of such
	   commands when actually needed, and not when expanding the
	   variables. It is useful to make 'make printvars' less
	   noisy, and as a preparation to support top-level parallel
	   build.
	 - Libtool .la files are not mungled for all package types,
	   instead of being handled only for packages using the
	   autotools-package infrastructure.
	 - Add mechanism to allow packages to express a dependency on
	   gcc versions. This is needed for packages that use C++11 or
	   C11 support for example.

	Important package updates:

	 - Complete rework of the matchbox packaging
	 - Lots of fixes in packages for compatibility with musl and
	   gcc 5.
	 - Hash files added to a large number of packages.
	 - Update a significant number of packages to use a new
	   hosting, after the announcement of Google Code and
	   Gitorious closing.
	 - Major packages needed for SELinux support have been merged,
	   but the support is not complete yet.
	 - Significant update of OpenCV to version 3.0, and addition
	   of lots of eatures.
	 - Significant update of all packages supporting the GPU and
	   VPU of i.MX ARM processors.
	 - Addition of systemd support in a significant number of
	   packages.
	 - Qt5 updated to 5.5.0
	 - Use modular X.org server by default instead of KDrive

	Filesystems:

	 - Complete overhaul of the iso9660 support. Now allows to use
	   directly IS9660 as the root filesystem format and not only
	   an initrd, and supports Grub 2 and isolinux in addition to
	   Grub.

	Updated packages: a10disp, agentpp, apache, at91bootstrap3,
	audit, barebox, bc, bind, bmon, boost, btrfs-progs,
	ca-certificates, can-utils, ccache, cloog, collectd, connman,
	coreutils, c-periphery, cryptsetup, dado, dbus, dejavu,
	dhcpcd, dnsmasq, dosfstools, dovecot, dovecot-pigeonhole,
	e2fsprogs, ejabberd, erlang-p1-cache-tab, erlang-p1-sip,
	erlang-p1-stringprep, erlang-p1-stun, erlang-p1-tls,
	erlang-p1-utils, erlang-p1-xml, erlang-p1-yaml, ethtool,
	eudev, evtest, exim, expect, explorercanvas, feh, ffmpeg,
	file, flashrom, freescale-imx, freetype, gawk, gcc, gdb,
	gettext, git, glib-networking, gnupg2, gnutls, gpsd, gptfdisk,
	gpu-viv-bin-mx6q, gst-fsl-plugins, harfbuzz, hdparm, heimdal,
	i2c-tools, imagemagick, imx-vpu, iproute2, ipset, isl, iw,
	kodi, kodi-addon-xvdr, kodi-audioencoder-flac,
	kodi-audioencoder-lame, kodi-audioencoder-vorbis,
	kodi-audioencoder-wav, lftp, libass, libassuan, libcec,
	libconfi, libcurl, libdrm, libevdev, libfreefare, libfslcodec,
	libfslparser, libfslvpuwrap, libfuse, libglib2, libgpgme,
	libgtk2, libgtk3, libical, libidn, libiio, libinput, libiscsi,
	libllcp, libmicrohttpd, libnfc, libnss, libpcap, libpciaccess,
	libpng, libserialport, libsigrok, libsoc, libtirpc, libubox,
	libunistring, libupnp, libuv, libv4l, libva,
	libva-intel-driver, libXrandr, lighttpd, linenoise, linux,
	linux-firmware, linux-headers, live555, ltrace, lua,
	lua-csnappy, lua-ev, luajit, lua-messagepack, luaperiphery,
	lvm2, lxc, lzo, mesa3d, mesa3d-headers, midori, mmc-utils,
	modem-manager, mono, mosquitto, mpd, mpd-mpc, mpfr, mpg123,
	mtd, musl, nano, netperf, network-manager, nfs-utils, nginx,
	nodejs, ntp, ola, opencv, openldap, openssh, openssl,
	openswan, openvmtools, openvpn, opkg, orbit, orc, pcmanfm,
	perl-cross, perl-encode-locale, perl-io-socket-ssl,
	perl-mojolicious, perl-net-ssleay, perl-path-tiny, perl-uri,
	perl-xml-libxml, php, pinentry, polarssl, postgresql,
	pulseview, pure-ftpd, python, python-dpkt, python-lxml,
	python-networkmanager, python-pyinotify, python-pypcap,
	python-tornado, qextserialport, qt, qt5, rapidjson, redis,
	rpcbind, rpi-firmware, rpi-userland, samba4, shairport-sync,
	snmpp, sqlite, squid, strongswan, stunnel, sudo, sunxi-boards,
	sunxi-mali, sysdig, sysstat, systemd, tcpdump, tiff, tmux,
	tor, txheadend, tzdata, uboot, uclibc, ulogd, upmpdcli,
	usb_modeswitch, usb_modeswitch_data, vala, vsftpd, wayland,
	weston, whois, wireless-regdb, wireshark, x264, xapp_xvinfo,
	xdriver_xf86-input-libinput, xdriver_xf86-input-vmmouse,
	xdriver_xf86-video-cirrus, xdriver_xf86-video-geode,
	xdriver_xf86-video-imx-viv, xdriver_xf86-video-mach64,
	xdriver_xf86-video-neomagic, xdriver_xf86-video-r128,
	xdriver_xf86-video-savage, xdriver_xf86-video-siliconmotion,
	xdriver_xf86-video-vesa, xkeyboard-config, xlib_libfontenc,
	xlib_libFS, xlib_libXaw, xlib_libxkbfile, xlib_libXrender,
	xlib_libXt, xproto_kbproto, xproto_xproto, xproto_xrandrproto,
	xscreensaver, xserver_xorg-server, xtables-addons, yaml-cpp,
	zic.

	New packages: angularjs, atf, audit, c-icap, c-icap-modules,
	cpio, dawgdic, faketime, fcgiwrap, gflags, glog, initscripts,
	jquery-datetimepicker, kodi-audioencoder-modplug,
	kodi-audioencoder-nosefar, kodi-audioencoder-sidplay,
	kodi-audioencoder-snesapu, kodi-audioencoder-stsound,
	kodi-audioencoder-timidity, kodi-audioencoder-vgmstream,
	kodi-platform, kodi-pvr-argustv, kodi-pvr-dvblink,
	kodi-pvr-dvbviewer, kodi-pvr-filmon, kodi-pvr-hts,
	kodi-pvr-iptvsimple, kodi-pvr-mediaportal-tvserver,
	kodi-pvr-mythtv, kodi-pvr-nextpvr, kodi-pvr-njoy,
	kodi-pvr-pctv, kodi-pvr-stalker, kodi-pvr-vbox,
	kodi-pvr-vdr-vnsi, kodi-pvr-vuplus, kodi-pvr-wmc,
	kodi-screensaver-asteroids, kodi-screensaver-biogenesis,
	kodi-screensaver-crystalmorph, kodi-screensaver-greynetic,
	kodi-screensaver-pingpong, kodi-screensaver-pyro,
	kodi-screensaver-stars, kodi-visualisation-shadertoy,
	kodi-visualisation-spectrum, kodi-visualisation-waveforhue,
	kodi-visualisation-waveform, kvmtool, kyua, libfm,
	libfm-extra, libplatform, librtas, libsodium, libsquish,
	libucl, libump, linux-backports, lua-iconv, lutok, menu-cache,
	moarvm, monkey, mono-gtksharp3, mosh, openipmi, python-can,
	python-pycli, python-pydal, python-pyyaml, python-web2py,
	qpid-proton, qt5webchannel, quazip, racehound, rtl8188eu,
	rtl8821au, sepolgen, setools, skeleton, stm32flash,
	webkitgtk24, xdriver_xf86-video-qxl, zynq-boot-bin.

	Deprecated packages: webkitgtk, libgail, eglibc support in
	glibc package.

	Issues resolved (http://bugs.uclibc.org):

	#4291: Segmentation fault with all binaries that use threads
               when compiled with gcc 4.6
	#6944: building toolchain for sh4 fails
	#7592: Buildroot GCC: -lto requires plugin support in ranlib
	#7628: Python SSL does not get built for Raspberry Pi
	#7682: Missing dependencies for NFS
	#7742: dhcp lacks important features when BR2_ENABLE_DEBUG
	#7754: make: *** [/..../buildroot-2014.11/output/build/host-gcc-initial-4.8.3/.stamp_built] Error 2
	#7946: libglib2-2.42.2 fails to build for sparc-buildroot-linux-gnu
	#7956: glibc 2.20 and 2.21 fail to build for sh64-buildroot-linux-gnu
	#7971: python-flask, python-werkzeug. No module named zlib
	#7981: Target file system skeleton permissions hazard
	#8006: rpcdebug in nfs-utils built for the host
	#8036: alsa-lib headers problem that prevents to compile alsa
               dependent projects
	#8081: systemd init system: /tmp is not mode 1777
	#8121: php opcache extension doesn't get installed
	#8151: x86-64 make fails with ncurses 5.9
	#8156: pkg-kconfig infra broken for *-update-{config, defconfig}
	#8161: default /bin/sh symlink to busybox is full path and not relative
	#8171: glamor missing
	#8191: Request update support for the cubieboard series
	#8201: Important security upgrades for node.js

2015.05, Released May 31st, 2015

	Minor fixes.

	Updated/fixed packages: conntrack-tools, directfb, fio, flite,
	gptfdisk, ipmiutil, iproute2, janus-gateway, keyutils, knock,
	libelementary, libgcrypt, libgsasl, libjpeg, libstrophe,
	lttng-libust, nbd, ncurses, nmap, php, postgresql, python,
	python3, sconeserver, udpcast, upmpdcli

2015.05-rc3, Released May 22nd, 2015

	Several fixes, mainly related to static linking.

	Updated/fixed packages: acl, alsa-utils, apr, armadillo, attr,
	autoconf-archive, binutils, boost, czmq, dhcpcd, duma,
	enlightenment, exim, fbterm, freerdp, gcc, gdk-pixbuf,
	google-breakpad, gpsd, heirloom-mailx, hwloc, ipmiutil,
	iproute2, jack2, jasper, kmod, lcdproc, leafnode2, libcap-ng,
	libftdi1, libmatroska, libmemcached, libmodbus, libnftnl,
	libsigrok, libupnpp, libuv, libxml-parser-perl, linux,
	linux-headers, lirc-tools, lua-periphery, lxc, mongoose, mono,
	mpg123, mosquitto, neardal, newt, ntp, ola, openldap, opencv,
	php, postgresql, protobuf, pulseaudio, python-pyqt, qemu, qt,
	qt5base, rpi-userland, rsyslog, snmppp, sqlite, tiff,
	tinyxml2, uboot-tools, unionfs, ux5000-firmware, usbredir,
	ushare, vpnc, vsftpd, wavpack, wireless_tools, wsapi,
	wvstreams, xmlstarlet, zeromq, zmqpp

	New packages: c-periphery

	Issues resolved (http://bugs.uclibc.org):

	#8106: mkfs.jffs2 uses the --pagesize parameter incorrectly
	#8111: 2015.05.rc2 LIBFOO_CONF_OPTS not working
	#8126: exim lacks plaintext and cram-md5 auth

2015.05-rc2, Released May 11th, 2015

	Minor fixes.

	Toolchain: PR56780 backport to GCC 4.8.4 to fix GDB linking
	issues. Context functions enabled for uClibc snapshot /
	uClibc-NG.

	Architectures: Endian handling symbol for Xtensa, binutils
	fixes.

	Infrastructure: Fix for kernel module stripping when
	localversion contains spaces.

	Updated/fixed packages: at, autoconf-archive, binutils,
	cc-tool, cryptsetup, dstat, expedite, freerdp, giflib,
	gnuchess, guile, ipmiutil, iproute2, mono, monolite, neard,
	ola, poppler, postgresql, python-qt, qt, sqlite, valgrind,
	xlib_libXfont

	Issues resolved (http://bugs.uclibc.org):

	#8086: Cannot select systemd as init with Linaro 2014.09...

2015.05-rc1, Released May 4th, 2015

	Fixes all over the tree and new features.

	Architectures: Removed AVR32 support, deprecate SH64, added
	support for steamroller, corei7-avx and core-avx2 x86
	variants.

	Toolchains: IPv6 and Largefile support now enforced for
	uClibc. Corresponding Kconfig symbols removed.

	External CodeSourcery AMD64 2014.05, MUSL-cross 1.1.6 added,
	CS sh2, Xilinx microblaze v2/14.3 removed. Distro-class
	external toolchains are now detected and blacklisted.

	Internal toolchain support for Nios2 added, Blackfin
	removed. Aarch64 and sh musl support. uClibc-ng support added.

	Libatomic is now handled for internal and external
	toolchains. Link time optimization (LTO) support.

	New Defconfigs: Freescale i.MX28 EVK, i.MX31 PDK and SABRE
	Auto, Raspberry Pi 2, RIoTboard,

	Infrastructure: Hashes for a large number of packages have
	been added. Missing hashes now stop the build unless
	explicitly disabled.

	Spaces and colons (:) are now supported in package
	versions. Dependencies can now be listed for the patch step
	(<PKG>_PATCH_DEPENDENCIES). Kconfig and Linux kernel
	extensions infrastructure has been added.

	Makedevs now has a recursive (r) option.

	The variable containing the list of packages to build has been
	renamed from TARGETS to PACKAGES.

	Make external-deps / legal-info / source / source-check have
	been reimplemented using the package infrastructure, so their
	output/behaviour may differ from earlier (some packages were
	not included in the past).

	The old insecure DES password encoding is no longer supported.

	U-Boot patch option now support direct references to patch
	files and URLs in addition to directories of patches. The
	i.MX28 SD format (u-boot.sd) is now supported.

	Updated/fixed packages: agentpp, aircrack-ng, alsa-lib,
	alsa-utils, apr-util, apr, atk, autossh, avahi, avrdude,
	bcusdk, bdwgc, bind, binutils, bmon, boost, botan,
	btrfs-progs, busybox, ca-certificates, cairo, can-utils,
	canfestival, ccache, chrony, civetweb, clamav, cmake,
	collectd, connman, copas, crda, cryptodev-linux, cryptsetup,
	cups, czmq, dbus-cpp, dbus-glib, dbus-python, dbus, dfu-util,
	dhcp, dhcpcd, dialog, dillo, dmraid, dnsmasq, dos2unix,
	dosfstools, dovecot-pigeonhole, dovecot, dropbear, dropwatch,
	dtv-scan-tables, dvdauthor, e2fsprogs, ecryptfs-utils,
	libevas, elfutils, enscript, erlang, espeak, eudev, evemu,
	exfat-utils, exim, f2fs-tools, feh, ffmpeg, fftw, flickcurl,
	fltk, fluxbox, fmlib, fmtools, freeradius-client, freerdp,
	gamin, gawk, gcc-final, gcc, gd, gdb, gengetopt, geoip, git,
	glib-networking, gnu-efi, gnuchess, gnutls, gpsd, gptfdisk,
	gpu-viv-bin-mx6q, gst-plugin-bad, gstreamer, gstreamer1,
	gtest, gvfs, harfbuzz, haserl, haveged, hiawatha,
	hicolor-icon-theme, hostapd, hplip, httping, i2c-tools, icu,
	ifplugd, imagemagick, imlib2, iozone, iproute2, iptables,
	iputils, irqbalance, iw, jack2, jhead, jimtcl, json-c, kexec,
	kismet, kmod, kodi-audioencoder-flac,
	kodi-audioencoder-vorbis, kodi-pvr-addons, kodi, ktap, lcms2,
	libass, libatomic_ops, libbluray, libcap, libcgroup, libcurl,
	libdrm, libdvbsi, libebml, libecore, libedit, liberation,
	libev, libevas, libevdev, libftdi, libgcrypt, libglib2,
	libgpgme, libgtk2, libgtk3, libiconv, libidn, libiio,
	libinput, libiscsi, libksba, liblinear, libmatroska,
	libmicrohttpd, libmodbus, libmpdclient, libnice, libnl,
	libnspr, libnss, libpcap, libpciaccess, libphidget, libplayer,
	libpthsem, libqmi, librsvg, libseccomp, libsigrok, libsoup,
	libsrtp, libssh2, libtasn1, libtool, libunistring, liburcu,
	libusb, libuv, libva-intel-driver, libva, libvncserver,
	libvorbis, libvpx, libwebsockets, libxml2, libzip, lightning,
	lighttpd, linknx, linphone, linux-firmware, linux-headers,
	linux-pam, live555, ljsyscall, lmbench, lockdev, logrotate,
	lpc3250loader, lpeg, lsof, lttng-libust, lttng-modules,
	lttng-tools, lua, luacrypto, luafilesystem, luajit, luaposix,
	luarocks, lvm2, lxc, make,
	matchbox-{common,desktop,fakekey,keyboard,lib,startup-monitor,vm},
	matchbox, mcelog, memcached, memstat, memtest86, mesa3d,
	minidlna, mjpegtools, mjpg-streamer, modem-manager, mongoose,
	monit, mono, monolite, mp4v2, mpc, mpd, mpdecimal, mpg123,
	mplayer, musl, nano, nbd, ncftp, ncmpc, ncurses, ne10, neard,
	neardal, net-tools, netatalk, netsnmp, network-manager, nginx,
	nodejs, ntfs-3g, ntp, numactl, odhcp6c, ofono, open2300,
	opencv, openldap, openntpd, openocd, openssh, openssl,
	openswan, opentyrian, openvmtools, openvpn, oprofile, p11-kit,
	pango, patch, patchelf, pciutils, pcre, perf, perl-gdgraph,
	perl-io-socket-ssl, perl-json-tiny, perl-module-build,
	perl-mojolicious, perl-net-ssleay, perl-path-tiny,
	perl-xml-libxml, perl, phidgetwebservice, php-gnupg, php,
	pkgconf, polarssl, poppler, popt, postgresql, powerpc-utils,
	pppd, prboom, procps-ng, proftpd, psplash, ptpd2,
	python-{cheetah,coherence,django,markdown,netifaces,pam,six},
	python-tornado, python-twisted, python-zope-interface, python,
	python3, qemu, qt, qt5, qt5base, qt5multimedia,
	qt5xmlpatterns, qt5cinex, quagga, qwt, radvd, readline,
	rng-tools, rpcbind, rpi-firmware, rpi-userland, rsync,
	rsyslog, rtai, rtmpdump, ruby, sam-ba, samba, samba4,
	sane-backends, sconeserver, shairport-sync, sigrok-cli, slang,
	smcroute, snmppp, socat, socketcand, sofia-sip, sox,
	spawn-fcgi, speex, sqlcipher, sqlite, squid, strace,
	strongswan, stunnel, sudo, sunxi-boards, swig, sysstat,
	systemd, tcpdump, tftpd, thrift, thttpd, ti-gfx, ti-utils,
	tiff, tinyalsa, tn5250, transmission, trinity, tslib,
	tvheadend, tzdata, uboot-tools, uclibc, ulogd, usb_modeswitch,
	usbutils, ustr, util-linux, vala, valgrind, vlc, wayland,
	webp, weston, wget, which, whois, wireless-regdb,
	wireless_tools, wireshark, wpa_supplicant, wvstreams,
	xapp_{bdftopcf,bitmap,fonttosfnt,fslsfonts},
	xapp_{fstobdf,iceauth,mkfontscale,oclock,rgb,sessreg,setxkbmap},
	xapp_{showfont,smproxy,twm,x11perf,xcalc,xclipboard,xcmsdb},
	xapp_{xdbedizzy,xditview,xdpyinfo,xdriinfo,xedit,xev,xeyes},
	xapp_{xf86dga,xfsinfo,xgamma,xgc,xhost,xinit,xinput,xkbcomp},
	xapp_{xkbevd,xkbprint,xlsatoms,xlsfonts,xmag,xman,xmh,xmodmap},
	xapp_xmore, xcb-util-image, xcb-util-keysyms,
	xdata_xcursor-themes,
	xdriver_xf86-input-{evdev,keyboard,synaptics,void},
	xdriver_xf86-video-{ati,cirrus,geode,mach64,mga,neomagic},
	xdriver_xf86-video-{r128,savage,siliconmotion,sis,tdfx},
	xdriver_xf86-video-{trident,vmware,voodoo}, xenomai,
	xfont_font-util, xkeyboard-config,
	xlib_lib{ICE,X11,Xdmcp,Xfont,Xpm,XvMC},
	xlib_lib{Xxf86vm,xshmfence,xtrans}, xproto_randrproto,
	xproto_xproto, xserver_xorg-server, x11vnc, x264, xerces,
	xorriso, xterm, xz, yaml-cpp, zeromq, zic, zmqpp

	New packages: apache, autoconf-archive, batctl,
	bitstream-vera, bullet, cc-tool, doxygen, drbd-utils,
	dvdrw-tools, gnuradio, gst1-imx, hans, hwloc, ijs,
	imx-usb-loader, inconsolata, iodine, iotop, ipmiutil, jsoncpp,
	leveldb, libdcadec, libdri2, libfreeimage, libftdi1,
	libsidplay2, lirc-tools, lua-periphery, mc, mesa3d-headers,
	mosquitto, nvidia-driver, nvidia-tegra23{,-binaries,-codecs},
	openjpeg, opusfile, perl-crypt-openssl-{random,rsa},
	perl-db-file, perl-digest-{hmac,sha1},
	perl-encode-{detect,locale}, perl-file-{listing,util},
	perl-html-{parser,tagset}, perl-http-cookies,
	perl-http-{daemon,date,message,negotiate}, perl-io-html,
	perl-libwww-perl, perl-lwp-mediatypes, perl-mail-dkim,
	perl-mailtools, perl-mime-base64, perl-net-{dns,http},
	perl-netaddr-ip, perl-time-hires, perl-timedate, perl-uri,
	perl-www-robotrules, powertop, pulseview,
	python-{cherrypy,lxml,mako,pyqt,pyxml,sip,spidev,ws4py}, qpdf,
	qt-webkit-kiosk, sl, softether, sysdig, tinyxml2, tor, tovid,
	unixodbc, wf111, wine, libepoxy, xapp_xcompmgr,
	xapp_xfindproxy, xcb-util-cursor, xcb-util-renderutil,
	xdriver_xf86-input-libinput, xdriver_xf86-video-imx{,-viv},
	xproto_xproxymanagementprotocol

	Removed packages: gtk2-theme-hicolor

	Deprecated packages: samba

	Issues resolved (http://bugs.uclibc.org):

	#7478: Multiple chosen python modules are not built due to...
	#7508: Use of BR2_EXTERNAL and dependencies to existing packages
	#7676: Package procps-ng installs binaries to nonsensical folder
	#7724: Startx is not installed in the target
	#7760: botan: wrong prefix in botan-1.10.pc
	#7826: Building of cdparanoia
	#7844: Lua with hard-float on MIPS by buildroot doesn't work
	#7874: X.org configure error
	#7941: glibc-2.20 fails to build for sparc-buildroot-linux-gnu
	#7951: gcc 4.9.2 fails to build for sparc-buildroot-linux-gnu
	#7961: Qt5 fails to build for xtensa-buildroot-linux-uclibc
	#7976: mkuser script fails with: user already exists with...
	#8011: When building only busybox and strace, strace fails...
	#8016: collectd fails to build, network.c:171:19: error:...
	#8041: error on building libcurl7.42.0

2015.02, Released March 1st, 2015

	Minor fixes.

	Updated/fixed packages: civetweb, ding-libs,
	directfb-examples, glibc, gnupg, gnupg2, gpm,
	gst-plugins-good, gst1-plugins-good, freetype, libao, libevas,
	libevent, libfribidi, libgcrypt, libgtk2, libshout, libsrtp,
	libtheora, libupnpp, libxmlrpc, linux, make, opus, pinentry,
	rpi-firmware, shared-mime-info, vlc, vorbis-tools,
	xcb-util-keysyms

	Removed packages: libgc

2015.02-rc3, Released February 24th, 2015

	Minor fixes.

	Cmake and rebar (erlang) infrastructure fixes.

	Updated/fixed packages: bind, btrfs-progs, busybox, e2fsprogs,
	evtest, ffmpeg, fltk, gnutls, i2c-tools, imagemagick, libxcb,
	make, mjpg-streamer, netsnmp, opentyrian, php, polarssl,
	qt5base, samba, samba4, sudo, util-linux, xserver_xorg-server

2015.02-rc2, Released February 15th, 2015

	Minor fixes.

	raspberrypi: fix kernel sha1 for DT variant.

	Updated/fixed packages: dbus, dvdauthor, git, libsemanage,
	libsepol, libssh2, mplayer, ntp, openvmtools, python3,
	qt5base, qt5connectivity, xserver_xorg-server

2015.02-rc1, Released February 8th, 2015

	Fixes all over the tree and new features.

	Static/shared library handling reworked. This is now a
	tristate (shared only / shared and static / static
	only). Default is now shared only to speed up the
	build. BR2_PREFER_STATIC_LIB is now called BR2_STATIC_LIBS.

	The toolchain (internal and external) will now warn when an
	unsafe library or header path is used (such as /usr/include or
	/usr/lib). If BR2_COMPILER_PARANOID_UNSAFE_PATH is enabled
	under build options this instead becomes an error.

	A installation path issue with the internal musl toolchain
	support has been fixed so it is now possible to reuse it as an
	external toolchain.

	Architectures: Freescale E5500 and E6500 PowerPC support
	added, deprecated MIPS 1/2/3/4 support removed.

	New defconfigs: Freescale p2020ds, MIPS creator CI20,
	Raspberrypi with DT, UDOO Quad.

	'make <foo>_defconfig' now saves the path to the defconfig in
	the .config, so a 'make savedefconfig' automatically updates
	it.

	Infrastructure for packages using the Erland rebar tool has
	been added.

	Hashes for a large number of packages have been added. Hashes
	are now checked for both target and host packages.

	The system menu now has an option to automatically configure a
	network interface through DHCP at bootup.

	The default filesystem skeleton now uses a separate tmpfs for
	/run instead of a symlink to /tmp/ for security reasons / to
	protect against conflicts with user generated temporary files.

	BR2_EXTERNAL is now exported to post-build and post-image
	scripts.

	New packages: bdwgc, benejson, blktrace, bootstrap, cgic,
	ding-libs, dvdauthor, ejabberd, erlang-goldrush, erlang-lager,
	erlang-p1-cache-tab, erlang-p1-iconv, erlang-p1-sip,
	erlang-p1-stringprep, erlang-p1-stun, erlang-p1-tls,
	erlang-p1-utils, erlang-p1-xml, erlang-p1-yaml,
	erlang-p1-zlib, exiv2, freeradius-client, gengetopt, glmark2,
	gpu-amd-bin-mx51, guile, host-qemu, ifupdown, iperf3,
	janus-gateway, kodi, kodi-audioencoder-flac,
	kodi-audioencoder-lame, kodi-audioencoder-vorbis,
	kodi-audioencoder-wav, libcli, libiio, liblinear, libnice,
	libselinux, libsemanage, libserialport, libsigro,
	libsigrokdecode, libsrtp, liburiparser, libvips, libwebsock,
	libz160, libzip, lightning, mcelog, memtest86, mjpegtools,
	mjpg-streamer, mke2img, mpd-mpc, netsurf-buildsystem, odhcp6c,
	openldap, python-alsaaudio, python-certifi, python-cheetah,
	python-coherence, python-django, python-docopt, python-enum,
	python-enum34, python-flask, python-gobject, python-httplib2,
	python-ipaddr, python-itsdangerous, python-jinja,
	python-markdown, python-markupsafe, python-networkmanager,
	python-pam, python-psutil, python-pyftpdlib, python-pyinotify,
	python-pysendfile, python-pyxb, python-requests, python-six,
	python-twisted, python-webpy, python-werkzeug,
	python-zope-interface, qt5cinex, sigrok-cli, sofia-sip,
	start-stop-daemon, szip, triggerhappy, ustr, vnstat, xorriso,
	xtables-addons

	Removed packages (target): bison, distcc, gob2, m4

	Issues resolved (http://bugs.uclibc.org):

	#7556: make interactive CLI optional for nftables
	#7730: Error while connecting Qt Cretaor to device
	#7766: logrotate default gzip path is usually wrong
	#7790: Invalid ext4 image generated by Buildroot

2014.11, Released December 1st, 2014

	Minor fixes.

	Infrastructure: LD_LIBRARY_PATH handling tweak to ensure
	current working directory isn't searched.

	Updated/fixed packages: gd, gdb, libwebsockets, luajit, mono,
	parted, shairport-sync, util-linux, xapp_bdftopcf,
	xserver_xorg-server

2014.11-rc3, Released November 28th, 2014

	Fixes all over the tree.

	System: File permissions of /etc/random-seed made more
	restrictive.

	Toolchain: Various fixes related to locale handling, a fix for
	building the toolchain wrapper on MIPS.

	Updated/fixed packages: bind, binutils. botan, btrfsprogs,
	clamav, czmq, dhcp, dillo, dovecot, erlang, flac, gd, glibc,
	gptfdisk, gst1-validate, heirloom-mailx, lame, libksba,
	libllcp, libnspr, libpng, libshairplay, libtirpc, linux,
	linux-headers, mpdecimal, mpg123, network-manager, nfstables,
	nfs-utils, openssl, pcituils, qt, radvd, rtai, sqlcipher,
	sstrip, tcpdump, uclibc, uemacs, ushare, wayland, weston,
	xl2tp, xserver_xorg-server

	Issues resolved (http://bugs.uclibc.org):

	#7670: Fails to build mpc-1.0.2 on latest Cygwin

2014.11-rc2, Released November 21st, 2014

	Fixes all over the tree.

	Inittab tweaks for shutdown handling (busybox and sysvinit).

	Updated/fixed packages: aircrack-ng, botan, canfestival,
	clamav, coreutils, czmq, dbus, dovecot, duma, e2fsprogs,
	erlang, gcc, iputils, libcap, libgcrypt, libmemcached,
	libssh2, libunwind, libv4l, linux-headers, mesa3d-demos, mutt,
	mysql, ndisc6, nodejs, omniorb, perl-cross, php,
	python-tornado, python3, qemu, qt5base, qt5webkit, rpm,
	rt-tests, ruby, schifra, sdl_sound, shairport-sync, sysvinit,
	tstools, tzdata, wireshark, x264

	Issues resolved (http://bugs.uclibc.org):

	#7646: strftime on datetime not works on python3

2014.11-rc1, Released November 12th, 2014

	Fixes all over the tree and new features.

	Toolchains: Use -mcpu / -march instead of -mtune. Support
	additional ARC and sparc variants. Updated Code sourcery
	and Linaro external toolchains.

	Defconfigs: Freescale iMX6DL SabreSD, Minnowboard MAX, QEMU
	powerpc64 pseries added and a number of updates to the
	existing configurations.

	Infrastructure: Buildroot is now less noisy when built with
	the silent option (make -s).
	A number of package infrastructure variables have been renamed
	from *_OPT to *_OPTS for constency. Buildroot will complain if
	the old names are used to assist in updating out of tree
	packages.
	Fixes for host systems where bash isn't located in /bin, and
	older systems not supporting mktemp --tmpdir.
	Various cleanups of users/groups in the default skeleton.
	There is now an option to choose what shell /bin/sh points to.

	Documentation: Various updates to the user manual. The
	asciidoc documentation handling has now been extended so it
	can be used by (BR2_EXTERNAL) packages.

	Updated/fixed packages: acl, acpid, agentpp, aircrack-ng,
	alsa-lib, alsamixergui, alsa-utils, apitrace, apr, apr-util,
	argus, arptables, at, atftp, atk, attr, audiofile, aumix,
	automake, autossh, avahi, avrdude, axel, bandwidthd, bash,
	bcusdk, beecrypt, bind, binutils, blackbox, bluez5_utils,
	bluez_utils, bmon, boost, bootutils, bridge-utils,
	btrfs-progs, busybox, bwm-ng, bzip2, ca-certificates, cairo,
	ccache, ccid, ccrypt, cdrkit, cegui06, celt051, chrony,
	cifs-utils, civetweb, cjson, clapack, classpath, cloog, cmake,
	collectd, connman, copas, coreutils, coxpcall, cppcms, cppdb,
	cppzmq, cramfs, crda, cryptsetup, ctorrent, cups, cvs, cwiid,
	czmq, dash, dbus, dbus-cpp, dbus-glib, dbus-python, dejavu,
	dhcp, dhcpcd, dhcpdump, dialog, dillo, directfb, distcc,
	dmalloc, dmidecode, dmraid, dnsmasq, doc-asciidoc.mk,
	dosfstools, dropbear, dropwatch, dstat, dtach, dtc, dvbsnoop,
	e2fsprogs, ecryptfs-utils, ed, efl, eigen, elf2flt, elfutils,
	enlightenment, enscript, erlang, espeak, ethtool, eudev,
	evemu, evtest, exfat, exfat-utils, exim, expat, expect,
	explorercanvas, faifa, fakeroot, fan-ctrl, fbdump,
	fb-test-app, fetchmail, ffmpeg, file, filemq, findutils, flac,
	flann, flickcurl, flite, fltk, fluxbox, fmc, fmlib,
	fontconfig, foomatic-filters, freerdp, freescale-imx,
	freetype, ftop, fxload, gamin, gcc, gd, gdb, gdk-pixbuf,
	genimage, genpart, genromfs, geoip, gettext, giblib, git,
	glibc, glib-networking, gmp, gmpc, gnu-efi, gnupg, gnupg2,
	gnuplot, gnutls, google-breakpad, gpm, gpsd, gptfdisk,
	gpu-viv-bin-mx6q, grantlee, grep, gsl, gst1-libav,
	gst1-plugins-{bad,base,good,ugly}, gst-ffmpeg,
	gst-fsl-plugins, gst-omx, gst-plugins-{bad,base,good,ugly},
	gst-plugin-x170, gstreamer, gstreamer1, gtest, gtk2-engines,
	gutenprint, gvfs, harfbuzz, haserl, haveged, hdparm, heimdal,
	heirloom-mailx, hiawatha, hostapd, hplip, htop, httping,
	hwdata, i2c-tools, icu, ifplugd, igh-ethercat, imagemagick,
	imlib2, imx-lib, imx-vpu, inadyn, inotify-tools, input-tools,
	intltool, iperf, iproute2, iprutils, ipsec-tools, ipset,
	iptables, iputils, iw, jamvm, jansson, jasper, jimtcl, joe,
	jpeg-turbo, jq, jquery-keyboard, jquery-mobile, jquery-ui,
	jquery-ui-themes, jquery-validation, jsmin, json-c,
	json-javascript, kbd, kexec, kexec-lite, keyutils, kismet,
	kmod, knock, ktap, lame, lbase64, lbreakout2, lcdproc, lcms2,
	lesstif, lftp, libaio, libao, libarchive, libargtable2,
	libass, libassuan, libatasmart, libbluray, libbsd, libcap,
	libcap-ng, libcdio, libcec, libcgicc, libcgroup, libcofi,
	libconfig, libconfuse, libcurl, libdaemon, libdnet, libdrm,
	libdvdnav, libecore, libedbus, libedit, libedje, libeet,
	libelementary, libelf, libenca, libethumb, libevas,
	libevas-generic-loaders, libevent, libexif, libeXosip2,
	libffi, libftdi, libfuse, libgail, libgcrypt, libgeotiff,
	libglade, libglib2, libgpgme, libgtk2, libhid, libidn,
	libinput, libiscsi, libjson, libksba, liblockfile,
	liblog4c-localtime, liblogging, libmad, libmatroska, libmbim,
	libmemcached, libmicrohttpd, libmpdclient, libmpeg2, libndp,
	libnfc, libnfs, libnftnl, libnl, libnspr, libnss, liboauth,
	libogg, liboping, libosip2, libpcap, libpciaccess, libpfm4,
	libplayer, libplist, libpng, libpthsem, libqmi, libqrencode,
	libraw, libreplaygain, libroxml, librsvg, librtlsdr,
	libsamplerate, libseccomp, libsecret, libshairplay, libsoc,
	libsoup, libsoxr, libssh2, libstrophe, libsvg, libsvg-cairo,
	libtasn1, libtheora, libtirpc, libtorrent, libubox, libuci,
	libungif, liburcu, libusb, libuv, libv4l, libva,
	libva-intel-driver, libvncserver, libvorbis, libvpx,
	libwebsockets, libxcb, libxml2, libxml-parser-perl, libxmlrpc,
	libxslt, lighttpd, linenoise, linknx, links, linphone,
	linux-firmware, linux-fusion, linux-headers, linux-pam,
	linux-zigbee, lite, live555, ljlinenoise, lmbench, lm-sensors,
	localedef, lockdev, lockfile-progs, log4cxx, lpty, lrandom,
	lrzsz, lshw, lsof, lsqlite3, ltp-testsuite, ltrace, ltris,
	lttng-babeltrace, lttng-libust, lttng-modules, lttng-tools,
	lua, luabitop, lua-coat, lua-coatpersistent, lua-csnappy,
	lua-ev, luajit, luajson, lualogging, lua-messagepack,
	lua-msgpack-native, luaposix, luarocks, luasec, luasocket,
	luasql-sqlite3, lua-testmore, lunit, lvm2, lxc, lz4, lzlib,
	lzma, m4, madplay, make, makedevs, Makefile.in,
	matchbox-common, matchbox-desktop, matchbox-fakekey,
	matchbox-keyboard, matchbox-lib, matchbox-panel,
	matchbox-startup-monitor, matchbox-wm, mcrypt, mdadm,
	media-ctl, mediastreamer, memcached, memstat, memtester,
	mesa3d, metacity, midori, mii-diag, minidlna, mmc-utils,
	modem-manager, mongoose, mongrel2, monit, mpc, mpd, mpdecimal,
	mpfr, mpg123, mplayer, mrouted, msmtp, mtd, mtools, mtr,
	musepack, musl, mutt, mxml, mysql, nano, nanocom, nbd, ncftp,
	ncurses, ndisc6, ne10, neard, neon, netatalk, netperf,
	netsnmp, nettle, net-tools, network-manager, newt, nfs-utils,
	ngrep, nmap, nodejs, nss-mdns, ntfs-3g, ntp, numactl, nut,
	nuttcp, ofono, ola, omap-u-boot-utils, omniorb,
	on2-8170-modules, opencore-amr, opencv, openntpd, openobex,
	openocd, openpowerlink, openssh, openssl, openswan,
	opentyrian, opentyrian-data, openvpn, opkg, oprofile, opus,
	opus-tools, orbit, orc, ortp, p11-kit, pango, parted,
	pciutils, pcmanfm, pcre, pcsc-lite, perf, perl, perl-gd,
	perl-gdgraph, perl-io-socket-ssl, perl-json-tiny,
	perl-module-build, perl-mojolicious, perl-net-ssleay,
	perl-path-tiny, perl-xml-libxml, perl-xml-parser, php,
	php-geoip, php-gnupg, php-imagick, php-memcached, php-ssh2,
	php-yaml, php-zmq, picocom, pifmrds, pinentry, pixman,
	pkg-autotools.mk, pkg-cmake.mk, pkg-download.mk,
	pkg-generic.mk, pkg-kconfig.mk, pkg-luarocks.mk, pkg-perl.mk,
	pkg-python.mk, pkg-utils.mk, poco, polarssl, polkit, poppler,
	popt, portaudio, portmap, postgresql, powerpc-utils, pppd,
	pptp-linux, prboom, procps-ng, proftpd, protobuf, protobuf-c,
	psmisc, ptpd2, pulseaudio, pv, pwgen, python, python3,
	python-dialog, python-ipy, python-keyring, python-mad,
	python-netifaces, python-numpy, python-protobuf, python-pyasn,
	python-pyparsing, python-pyro, python-pyusb, python-serial,
	python-setuptools, qdecoder, qemu, qextserialport, qjson, qt,
	qt5, qt5base, qt5connectivity, qt5declarative, qt5enginio,
	qt5graphicaleffects, qt5imageformats, qt5multimedia,
	qt5quick1, qt5quickcontrols, qt5script, qt5sensors,
	qt5serialport, qt5svg, qt5webkit, qt5webkit-examples,
	qt5websockets, qt5x11extras, qt5xmlpatterns, qtuio, quagga,
	quota, qwt, radvd, rapidjson, rdesktop, redis, rings, rpcbind,
	rpi-firmware, rpi-userland, rpm, rp-pppoe, rrdtool,
	rsh-redone, rsync, rsyslog, rtai, rtmpdump, rt-tests, rubix,
	ruby, samba, sam-ba, samba4, sane-backends, schifra,
	sconeserver, scons, screen, sdl, sdl_gfx, sdl_image,
	sdl_mixer, sdl_net, sdl_sound, sdl_ttf, sed, ser2net,
	setserial, sg3_utils, shared-mime-info, simicsfs, sispmctl,
	slang, slirp, smcroute, smstools3, snmppp,
	snowball-hdmiservice, socat, socketcand, sox, spawn-fcgi,
	speex, spice, spice-protocol, sqlcipher, sqlite, squashfs,
	squid, sredird, startup-notification, strace, stress,
	strongswan, stunnel, subversion, sudo, sunxi-boards,
	sunxi-cedarx, swig, sylpheed, synergy, sysklogd, sysstat,
	systemd, sysvinit, taglib, tar, tcl, tcllib, tcpdump,
	tcpreplay, texinfo, tftpd, thrift, thttpd, tiff, ti-utils,
	tn5250, torsmo, trace-cmd, transmission, tslib, tstools,
	tvheadend, twolame, tz, uboot-tools, uclibc, udisks, ulogd,
	upmpdcli, upx, urg, usb_modeswitch, usbmount, usbredir,
	usbutils, util-linux, valgrind, vde2, vim, vlc, vo-aacenc,
	vorbis-tools, vpnc, vsftpd, vtun, wayland, webkit, webp,
	webrtc-audio-processing, weston, wget, whois, wireless-regdb,
	wireshark, wpa_supplicant, wvstreams, x11r7, x11vnc,
	xapp_xcalc, xapp_xdm, xapp_xdpyinfo, xapp_xf86dga, xapp_xfs,
	xapp_xinit, xapp_xkbevd, xapp_xmh, xapp_xrandr, xapp_xsm,
	xbmc, xbmc-pvr-addons, xcb-proto, xcursor-transparent-theme,
	xdriver_xf86-input-mouse, xdriver_xf86-video-{ast,intel},
	xdriver_xf86-video-vmware, xenomai, xerces,
	xfont_font-adobe-{100,75}dpi,
	xfont_font-adobe-utopia-{100dpi,75dpi,type1},
	xfont_font-alias, xfont_font-arabic-misc,
	xfont_font-bh-100dpi, xfont_font-bh-75dpi,
	xfont_font-bh-lucidatypewriter-100dpi,
	xfont_font-bh-lucidatypewriter-75dpi, xfont_font-bh-ttf,
	xfont_font-bh-type1, xfont_font-bitstream-100dpi,
	xfont_font-bitstream-75dpi, xfont_font-bitstream-type1,
	xfont_font-cronyx-cyrillic, xfont_font-cursor-misc,
	xfont_font-daewoo-misc, xfont_font-dec-misc,
	xfont_font-ibm-type1, xfont_font-isas-misc,
	xfont_font-jis-misc, xfont_font-micro-misc,
	xfont_font-misc-cyrillic, xfont_font-misc-ethiopic,
	xfont_font-misc-meltho, xfont_font-misc-misc,
	xfont_font-mutt-misc, xfont_font-schumacher-misc,
	xfont_font-screen-cyrillic, xfont_font-sony-misc,
	xfont_font-sun-misc, xfont_font-winitzki-cyrillic,
	xfont_font-xfree86-type1, xfsprogs, xinetd, xkeyboard-config,
	xlib_libdmx, xlib_libFS, xlib_libpciaccess, xlib_libSM,
	xlib_libX11, xlib_libXaw, xlib_libXext, xlib_libXfont,
	xlib_libXi, xlib_libXinerama, xlib_libXrandr, xlib_libXrender,
	xlib_libXres, xlib_libXScrnSaver, xlib_libXt, xlib_libXv,
	xlib_libXvMC, xlib_libXxf86dga, xlib_libXxf86vm, xmlstarlet,
	xproto_xcmiscproto, xproto_xextproto, xscreensaver,
	xserver_xorg-server, xterm, xz, zeromq, zlib, zlog, zmqpp,
	znc, zsh, zxing

	New packages: adwaita-icon-theme, am335x-pru-package,
	bcache-tools, biosdevname, botan, canfestival, clamav,
	cppunit, dos2unix, dovecot, dovecot-pigeonhole, getent, glm,
	gst1-validate, hicolor-icon-theme, ipmitool, leafnode2,
	libdvbcsa, libgtk3, libphidget, libshout, libunistring,
	libupnpp, mesa3d-demos, modplugtools, mono, monolite, mp4v2,
	netcat-openbsd, nginx, odhcploc, openvmtools,
	phidgetwebservice, pps-tools, pure-ftpd,
	python-configshell-fb, python-rtslib-fb, python-urwid, qlibc,
	qt5location, shairport-sync, spidev_test, targetcli-fb,
	tinyalsa, trinity, x264, yaml-cpp, ympd

	Removed packages: libelf

	Issues resolved (http://bugs.uclibc.org):

	#261: New package: wxWidgets
	#325: New package: ratpoison
	#405: New package: OpenVZ tools
	#1309: New package: rdiff-backup
	#3427: New package: nginx
	#3655: New package: libav
	#3991: New Package: open-vm-tools (Vmware Tools)
	#6878: dmraid: disabled on ARC
	#6950: Full unicode support in ncurses
	#7010: jamvm builds and runs fine under mips (be)
	#7088: elfutils on Blackfin doesn't build
	#7142: ecryptfs needs getent to run
	#7280: CMake toolchain file uses the FORCE attribute on CMAKE_CXX_FLAGS
	#7346: [2014.08rc3] vim-8ae50e3ef8bf.tar.gz can not be downloaded, ...
	#7352: [2014.08-rc3] diffutils-3.3 failed on building
	#7358: rpi-userland: linking with bcm_host doesn't give vc_dispmanx_*
	#7364: monit builds a static application, even though BR2_PREFER_...
	#7370: ngrep - requires --with-pcap-includes fully defined to find...
	#7442: rootfs remount does not work as expected with sysvinit
	#7448: Having export MACHINE="something" breaks glibc build on IMX6...
	#7568: musl buildroot-toolchain does not put libgcc_s.so.1 into place
	#7574: quota-4.01 fails to build statically

2014.08, Released September 1st, 2014

	Minor manual fixes/additions.

	Updated/fixed packages: btrfs-progs, cmake, cppcms, exim,
	lftp, libdaemon, libev, libgpgme, libiqrf, libnl, libplist,
	libroxml, libwebsockets, mesa3d, mpd, mtdev2tuio, musepack,
	perl-gd, php-geoip, php-gnupg, php-imagick, php-memcached,
	php-ssh2, php-yaml, php-zmq, polarssl, ruby, systemd, taglib,
	uboot-tools, upmpdcli, webkit, xapp_xfs, xapp_luit,
	xscreensaver, yajl

	Issues resolved (http://bugs.uclibc.org):

	#7346: vim-8ae50e3ef8bf.tar.gz can not be downloaded, 404 not found

2014.08-rc3, Released August 26th, 2014

	Minor fixes.

	User manual update / restructuring.

	Updated/fixed packages: cairo, ecryptfs-utils, gettext,
	gstreamer, gstreamer1, gutenprint, icu, imagemagick, jack2,
	lbreakout2, libevas-generic-loaders, libftdi, libinput,
	libtorrent, ltris, msgpack, ntp, php, procps-ng, pulseaudio,
	thrift, tvheadend, usb_modeswitch, xmlstarlet,

	Issues resolved (http://bugs.uclibc.org):

	#7136: ecryptfs-utils needs gettext to run when glibc/eglibc...
	#7322: libgomp dependency issue with imagemagick
	#7328: Git dl of versions in x/y broken

2014.08-rc2, Released August 18th, 2014

	Fixes all over the tree.

	User manual restructured / reworked.

	Toolchain: Fix for C++ exceptions / pthread_exit() on
	uClibc/glibc, C++-11 features with uClibc.

	Updated/fixed packages: bandwidthd, bluez5_utils, empty,
	espeak, fbv, ffmpeg, gd, gnupg2, gst1-plugin-good, iftop,
	infozip, libcuefile, libeml, libnftl, localedef, ltrace,
	matchbox, mpd, network-manager, nftables, ngrep, nut, openssl,
	oprofile, perl, perl-net-ssleay, postgresql, pppd, procps-ng,
	qt, subversion, synergy, systemd, tar, tftpd, webkit,
	xapp_rstart, xbmc, xbmc-pvr-addons

	Issues resolved (http://bugs.uclibc.org):

	#7124: Use BR toolchain externally results a non-bootable...
	#7208: Glibc C++ aplications crash if they use exceptions
	#7250: Cannot build with -std=c++11
	#7262: Generating locale en_US.UTF-8 fails on 64bit fedora..
	#7286: systemd 215 doesn't build

2014.08-rc1, Released August 8th, 2014

	Fixes all over the tree and new features.

	Architecture: Powerpc64 BE/LE added, AVR32 deprecated.
	Improved altivec / SPE /atomic instructions
	handling. Additional PowerPC CPU variants added.

	Defconfigs: Atmel SAMA5D3, Congatec QMX6, Lego ev3, TS-5x00,
	qemu-system-xtensa, qemu-aarch64-virt added. A number of
	tweaks to existing ones. lpc32xx defconfigs removed.

	Toolchain: Microblaze support for internal musl toolchain.
	Default to GCC 4.8 for internal toolchain, remove deprecated
	4.3 and 4.6 versions.
	External CodeSourcery / Linaro toolchain updates, option to
	copy gconv libraries for external toolchains.

	Infrastructure: graph-depends: misc fixes, transitive
	dependencies are not drawn by default. Download handling is
	now done using helper scripts. Integrity of downloads can now
	be verified using sha* hashes. Subversion download now uses
	peg revisions for robustness.
	Legal-info: License info of local or overridden packages are
	saved as well. Toolchain packages are also taken into account.
	autotools: Static linking with libtool / v1.5 improvements.
	Gettextize support, similar to autoreconf.
	kconfig package infrastructure added.

	Misc: Version selection for busybox dropped.

	Updated/fixed packages: aespipe, aiccu, alsa-lib, alsa-utils,
	alsamixergui, argus, armadillo, at, atftp, atk, avahi,
	avrdude, axel, b43-firmware, b43-fwcutter, bandwidthd, bc,
	bcusdk, beecrypt, bind, binutils, blackbox, bluez5_utils,
	bmon, boa, bonnie, bootutils, bsdiff, btrfs-progs, bustle,
	busybox, bwm-ng, bzip2, ca-certificates, cairo, can-utils,
	ccache, ccrypt, chrony, cifs-utils, classpath, cloog, cmake,
	collectd, connman, coreutils, cosmo, cppcms, cramfs, crda,
	cryptodev-linux, cryptodev, ctorrent, cvs, dbus-cpp,
	dbus-glib, dbus-python, dbus, dcron, dejavu, devmem2,
	dfu-util, dhcp, dhcpcd, dhcpdump, dhrystone, dialog, dillo,
	distcc, dmidecode, dmraid, dnsmasq, doom-wad, dropbear,
	dropwatch, dsp-tools, dtv-scan-tables, dvb-apps, e2fsprogs,
	e2tools, eeprog, eigen, elf2flt, elftosb, enlightenment,
	enscript, espeak, ethtool, eudev, evemu, exim, expedite,
	explorercanvas, ezxml, faifa, fan-ctrl, fconfig, feh,
	fetchmail, ffmpeg, fftw, file, fio, fis, flann, flashrom,
	flex, flot, fltk, fontconfig, freerdp, freescale-imx,
	freetype, ftop, gcc, gd, gdb, genimage, genromfs, gettext,
	giblib, glib-networking, glibc, gmp, gnupg, gnutls, gpm, gpsd,
	gptfdisk, gpu-viv-bin-imx6q, gqview, grantlee, gst-ffmpeg,
	gst-fsl-plugins, gst1-libav, gst1-plugins-bad,
	gst1-plugins-ugly, gtk2-engines, gtk2-theme-hicolor, gtkperf,
	gvfs, haserl, hdparm, hostapd, httping, i2c-tools, icu,
	imagemagick, imx-lib, inadyn, inotify-tools, input-tools,
	ipkg, iproute2, iputils, irda-utils, iw, jack2, jpeg, jquery,
	jquery-keyboard, jquery-mobile, jquery-validation, jsmin, kbd,
	kexec, kmod, knock, latencytop, lcdapi, leafpad, lesstif,
	lftp, libaio, libarchive, libargtable2, libart, libatasmart,
	libatomic_ops, libbsd, libcap-ng, libcec, libcgicc, libcgroup,
	libconfuse, libcurl, libdrm, libdvdnav, libdvdread,
	libeXosip2, libedit, liberation, libesmtp, libev, libevas,
	libevdev, libevent, libfcgi, libffi, libfreefare, libfslcodec,
	libfslparser, libfslvpuwrap, libgail, libgcrypt, libglade,
	libglib2, libgpgme, libgtk2, libhid, libical, libiconv,
	libiqrf, libjpeg, liblog4c-localtime, libmbus, libmicrohttpd,
	libmms, libndp, libnftnl, libnl, libnspr, libnss, liboauth,
	libpcap, libpng, libpthsem, libqmi, libraw, libraw1394,
	librsvg, libsoc, libsoup, libsvgtiny, libsysfs, libtasn1,
	libtirpc, libtorrent, libusb, libv4l, libwebsockets, libxcb,
	libxml2, libyaml, links, linux-firmware, linux-fusion,
	linux-headers, linux-pam, lite, live555, lm-sensors,
	lockfile-progs, lpc3250loader, lshw, lsof, lsuio, ltrace,
	ltris, lua-messagepack, luainterpreter, luajit, luaposix,
	luarocks, lvm2, lxc, lz4, lzo, make, makedevs, mdadm,
	mediastreamer, mesa3d, metacity, minidlna, mkpasswd,
	modem-manager, mongoose, mpd, mpg123, msgpack, mtd, mtools,
	mtr, musepack, musl, mysql, nano, nasm, nbd, ncurses, ndisc6,
	netatalk, netplug, network-manager, nftables, ngircd, nodejs,
	nss-mdns, ntp, nut, olsr, open2300, opencv, openntpd, openocd,
	openpgm, openpowerlink, openssh, openssl, openswan, openvpn,
	opkg, oprofile, opus-tools, orc, p910nd, pango, parted,
	pax-utils, pcmanfm, perf, perl, perl-module-build, php,
	pixman, pkgconf, poco, polarssl, popt, portmap, postgresql,
	prboom, protobuf-c, proxychains-ng, psmisc, psplash, ptpd2,
	python,
	python-{bottle,dpkt,id3,mad,msgpack,nfc,pygame,pyzmq,simplejson},
	python3, qhull, qt, qt5base, qt5connectivity, qt5declarative,
	qt5graphicaleffects, qt5multimedia, qt5quickcontrols,
	qt5sensors, qt5svg, qt5webkit, quagga, quota, radvd, rdesktop,
	read-edid, rpcbind, rpi-firmware, rpi-userland, rpm,
	rsh-redone, rsync, rt-tests, rtmpdump, rtorrent, rubix, ruby,
	samba, samba4, sane-backends, sawman, sconeserver, setserial,
	sg3_utils, shared-mime-info, smartmontools, smcroute, snappy,
	socketcand, spawn-fcgi, sqlite, squashfs, squid, sredird,
	startup-notification, statserial, strongswan, stunnel,
	sunxi-mali, supervisor, synergy, sysklogd, sysprof, sysstat,
	systemd, tcpdump, tcpreplay, texinfo, thrift, thttpd, ti-gfx,
	ti-utils, tinyhttpd, torsmo, trace-cmd, transmission, tslib,
	tstools, tvheadend, tzdata, uboot-tools, uclibc, udev,
	udpcast, usb_modeswitch, usbmount, util-linux, valgrind, vim,
	vlc, w_scan, wayland, webrtc-audio-processing, weston, wget,
	wireless-regdb, wireless_tools, wireshark, wpa_supplicant,
	xapp_{twm,xconsole,xcursorgen,xedit,xfs,xinit,xrandr},
	xdriver_xf86-video-intel, xlib_lib{FS,ICE,Xext,Xfont,Xft,Xi},
	xproto_fontsproto, xproto_inputproto, xserver_xorg-server,
	x11vnc, xbmc, xbmc-addon-xvdr, xbmc-pvr-addons, xterm, xvkbd,
	xz

	New packages: flickcurl, fmc, fmlib, geoip, gnupg2,
	google-breakpad, imx-vpu, isl, kexec-lite, libglew, libglu,
	libinput, libksba, libmemcached, libmpdclient, librtlsdr,
	libuv, libva, libva-intel-driver, linux-zigbee, memcached,
	mpdecimal, ncmpc, opencore-amr, patchelf, perl-datetime-tiny,
	perl-gd, perl-gdgraph, perl-gdtextutil, perl-io-socket-ssl,
	perl-json-tiny, perl-mojolicious, perl-net-ssleay,
	perl-path-tiny, perl-try-tiny, perl-xml-libxml,
	perl-xml-namespacesupport, perl-xml-sax, perl-xml-sax-base,
	php-geoip, php-memcached, pifmrds, pinentry, powerpc-utils,
	procps-ng, pwgen, python-cffi, python-daemon, python-flup,
	python-ipython, python-numpy, qt5enginio, qt5webkit-examples,
	qt5websockets, simicsfs, sispmctl, sox, sshpass, tclap,
	twolame, upmpdcli, whois, xlib_libxshmfence, xproto_dri3proto

	Removed packages: procps

	Issues resolved (http://bugs.uclibc.org):

	#5750: Doing a Buildroot build from /usr doesn't work
	#5900: config flags to the Xenomai build system
	#6230: Cannot compile gcc without threads (uClibc-based)
	#6626: procps Unknown HZ value! (XX) Assume 100
	#7118: Package "thrift" requires atomic operations
	#7154: Local uClibc config file gets overwritten using ...
	#7160: host-xz not built
	#7166: hostapd: segfault when using RT5370
	#7172: Name collision of rpath token expansion and internal..
	#7178: NTPd package cannot sync time without a proper ntp.conf
	#7184: supervisord depends on libxml2 implicitly
	#7196: Unable to build on UBUNTU13.10
	#7268: python 2.7 compilation issue on a Debian/Ubuntu ...

2014.05, Released May 31st, 2014

	Minor fixes.

	Minor manual fixes. U-Boot now defaults to spl/u-boot-spl.bin
	for the spl file.

	Updated/fixed packages: exim, glibc, gnutls, libfribidi,
	qt5base, qt5webkit, sysklogd, thrift, u-boot

2014.05-rc3, Released May 28th, 2014

	Minor fixes.

	Updated/fixed packages: acl, attr, connman, dosfstools,
	dropbear, dvb-apps, exim, flite, gdb, httping, hwdata,
	lesstif, libnss, libv4l, lttng-babeltrace, midori, monit,
	mplayer, php, python2, rdesktop, rpi-userland, ruby, samba,
	samba4, slang, xbmc

	Issues resolved (http://bugs.uclibc.org):

	#7100: license info for package 'acl' missing
	#7106: license info for package 'attr' missing
	#7112: license info for package 'hwdata'

2014.05-rc2, Released May 21st, 2014

	Fixes all over the tree.

	Stripping using sstrip has been deprecated.

	BR2_EXTERNAL can now also be used to implement custom
	filesystem types.

	The newly added BR2_GRAPH_DEPTH variable to limit the depth of
	the generated dependency graph has been renamed to
	BR2_GRAPH_DEPS_OPTS, so additional options can be supported in
	the future.

	The virtual package infrastructure will now error out early
	if multiple packages providing the same virtual package has
	been enabled (E.G. opengl). This change requires that the
	packages explicitly declare what virtual package(s) they
	provide.

	Updated/fixed packages: acpid, armadillo, avahi, bellagio,
	btrfs-progs, cairo, clapack, directfb, duma, ecryptfs-utils,
	elfutils, eudev, fbgrab, fio, flann, fluxbox, gdb, gpm,
	gpu-viv-bin-mx6q, gst1-plugins-good, gst-plugins-good,
	imagemagick, iprutils, ipsec-tools, jack2, libdvdnav,
	libdvdread, libnss, libunwind, linux-headers, lsof, lua,
	luajit, matchbox-keyboard, mesa3d, mpd, mplayer, mtr, mysql,
	netsnmp, nodejs, openpowerlink, openvpn, pciutils,
	php-imagick, postgresql, pulseaudio, qt5quick1, rpi-userland,
	rsyslog, samba, samba4, sane-backends, sunxi-mali, systemd,
	ti-gfx, tstools, udev, webkit, wpa_supplicant, xbmc,
	xlib_libXpm, xserver_xorg-server, zyre

	Issues resolved (http://bugs.uclibc.org):

	#5396: Boot hangs when starting samba if BR2_ENABLE_LOCALE...
	#7016: Git issues in resulting buildroot tar
	#7094: pciutils doesn't build on Blackfin

2014.05-rc1, Released May 13th, 2014

	Fixes all over the tree and new features.

	Architectures: Support for MIPS o32 ABI on MIPS-64 targets has
	been removed. Building o32 ELF files for MIPS64 is an exotic
	configuration that nobody should be using. If o32 is required,
	then is better if it's built for MIPS 32-bit cores so only
	32-bit instructions will be used leading to a more efficient
	o32 usage.
	Support for the ARM A12 variant and Intel corei7.

	Configs: Minnowboard and Altera SoCkit added, QEMU updates.

	Bootloaders: Grub2 and gummiboot support, syslinux support
	extended.

	Toolchains: GCC 4.9. Glibc 2.19. Support for the musl C
	library for internal and external toolchains. 4.8-R3 support
	for ARC, Internal toolchain support for Aarch64 and
	Microblaze. Environment variable to control debug output of
	toolchain wrapper renamed to BR2_DEBUG_WRAPPER to match the
	other variables. Toolchain tuple vendor name can now be
	customized. Updated external Linaro ARM/Aarch64
	toolchains. Added external Linaro ARMEB toolchain.
	A GDB gdbinit file is now generated for external toolchains to
	automatically set the correct sysroot.

	Kconfig handling for minimum kernel headers version required
	for packages. Now packages needing specific kernel header
	features can specify these requirements in Kconfig.

	Infrastructure: Support for (but disabled as it leads to
	unreproducible builds) toplevel parallel builds. See the
	comment at the top of Makefile for details about how to enable
	it and what the problems are if you want to test it.
	Python package infrastructure extended to support Python 3.x
	Perl and virtual package infrastructure support added.
	PRE_*_HOOKS support for all build steps.

	Updated/fixed packages: acpid, agentpp, aiccu, apr, avahi,
	barebox, bash, beecrypt, bellagio, binutils, boost,
	boot-wrapper-aarch64, bustle, busybox, ca-certificates, cairo,
	ccache, ccid, cgilua, chrony, cifs-utils, civetweb, cmake,
	collectd, connman, coreutils, coxpcall, cppcms, cppzmq, crda,
	cryptodev, cryptsetup, cups, czmq, dbus, dhcpdump, directfb,
	dmalloc, dmraid, dnsmasq, dosfstools, dsp-tools, dtc,
	dvb-apps, ebtables, ecryptfs-utils, eigen, erlang, ethtool,
	evemu, evtest, f2fs-tools, fdk-aac, feh, ffmpeg, file, filemq,
	flac, flot, fmtools, fping, freetype, fswebcam, gcc, gd, gdb,
	gettext, giblib, git, glibc, glibmm, glib-networking, gmp,
	gnutls, gpm, gpsd, gpu-viv-bin-mx6q, grep, gst1-libav,
	gst1-plugins-bad, gst1-plugins-base, gst1-plugins-good,
	gst1-plugins-ugly, gst-ffmpeg, gst-fsl-plugins, gst-omx,
	gst-plugins-good, gstreamer1, gvfs, harfbuzz, haveged,
	hostapd, htop, httping, ifplugd, iftop, igmpproxy,
	imagemagick, imlib2, imx-lib, infozip, intltool, iproute2,
	ipsec-tools, ipset, jansson, jpeg, jpeg-turbo, jquery,
	jquery-keyboard, jquery-ui, jquery-ui-themes, json-glib,
	json-javascript, kexec, kmod, lame, lbase64, lbreakout2,
	lcdproc, lftp, libao, libatasmart, libatomic_ops, libcap,
	libcdio, libcec, libcgicc, libcgroup, libcurl, libdrm,
	libdvdnav, libdvdread, libegl, libeio, libenca, libesmtp,
	libevas, libevdev, libfribidi, libfslcodec, libfslparser,
	libfslvpuwrap, libgail, libgles, libglib2, libgtk2, libhid,
	libjpeg, libmbim, libmicrohttpd, libmodplug, libnftnl,
	libnspr, libogg, libopenmax, libopenvg, libpcap, libplayer,
	libpng, libpthread-stubs, librsvg, libsigsegv, libsocketcan,
	libsoup, libtasn1, libtool, libtpl, libunwind, liburcu,
	libusb, libwebsockets, libxcb, libxml2, libxmlpp, libyaml,
	lighttpd, linphone, linux-firmware, linux-headers, ljsyscall,
	lmbench, lsof, ltp-testsuite, ltris, lttng-babeltrace,
	lttng-libust, lttng-modules, lttng-tools, lua, lua-cjson,
	luacrypto, lua-ev, luaexpat, luaexpatutils, luafilesystem,
	luainterpreter, luajit, lua-msgpack-native, luaposix,
	luarocks, luasec, luasocket, luasql-sqlite3, lvm2, macchanger,
	memstat, mesa3d, metacity, minidlna, mmc-utils,
	mobile-broadband-provider-info, modem-manager, mongrel2,
	monit, mpd, mplayer, msmtp, mtd, mtools, mutt, mysql, nasm,
	ncurses, ne10, netatalk, netsnmp, nettle, network-manager,
	newt, nfs-utils, nmap, nodejs, ntfs-3g, ntp, nut, ofono, ola,
	olsr, omniorb, opencv, opengl, openpgm, openssh, openssl,
	openswan, openvpn, orbit, orc, p11-kit, pango, parted,
	pciutils, pcre, pcsc-lite, perf, perl, perl-xml-parser, php,
	picocom, pixman, pkgconf, poppler, popt, portmap, powervr,
	pppd, pptp-linux, proftpd, protobuf, protobuf-c, ptpd2,
	pulseaudio, python, python3, python-bottle, python-m2crypto,
	python-netifaces, python-pyasn, python-pycrypto,
	python-pygame, python-pysnmp, python-pysnmp-apps,
	python-pysnmp-mibs, python-serial, python-setuptools,
	qextserialport, qt, qt5, qt5base, qt5connectivity,
	qt5declarative, qt5graphicaleffects, qt5imageformats,
	qt5multimedia, qt5quick1, qt5quickcontrols, qt5script,
	qt5sensors, qt5serialport, qt5svg, qt5webkit, qt5x11extras,
	qt5xmlpatterns, qtuio, qwt, radvd, readline, rings,
	rpi-firmware, rpi-userland, rsh-redone, rsync, rsyslog, rtai,
	rtmpdump, rt-tests, ruby, samba, sconeserver, scons, sdl,
	sdl_image, sdl_mixer, sg3_utils, slang, smstools3, snmppp,
	socat, speex, sqlcipher, sqlite, squashfs, squid, strongswan,
	stunnel, sunxi-boards, sunxi-mali, sunxi-tools, sylpheed,
	syslinux, sysstat, systemd, taglib, tcl, tcllib, tcpreplay,
	tidsp-binaries, ti-gfx, tmux, tvheadend, tzdata, uboot,
	uboot-tools, uclibc, udev, udisks, ulogd, usb_modeswitch,
	usb_modeswitch_data, usbmount, util-linux, valgrind, vlc,
	webkit, weston, wget, wireshark, wpa_supplicant, wsapi,
	w_scan, xapp_appres, xapp_bdftopcf, xapp_beforelight,
	xapp_bitmap, xapp_editres, xapp_fslsfonts, xapp_fstobdf,
	xapp_iceauth, xapp_ico, xapp_mkfontscale, xapp_rgb,
	xapp_rstart, xapp_sessreg, xapp_showfont, xapp_twm,
	xapp_viewres, xapp_xauth, xapp_xbacklight, xapp_xcalc,
	xapp_xclock, xapp_xditview, xapp_xdpyinfo, xapp_xdriinfo,
	xapp_xev, xapp_xfd, xapp_xfontsel, xapp_xfs, xapp_xfsinfo,
	xapp_xgc, xapp_xhost, xapp_xinit, xapp_xkbutils, xapp_xkill,
	xapp_xload, xapp_xlsclients, xapp_xlsfonts, xapp_xmag,
	xapp_xman, xapp_xmessage, xapp_xmodmap, xapp_xprop,
	xapp_xrandr, xapp_xrdb, xapp_xrefresh, xapp_xset,
	xapp_xsetroot, xapp_xsm, xapp_xstdcmap, xapp_xvidtune,
	xapp_xvinfo, xapp_xwd, xapp_xwininfo, xcb-util-wm,
	xdriver_xf86-input-evdev, xdriver_xf86-input-joystick,
	xdriver_xf86-input-keyboard, xdriver_xf86-input-mouse,
	xdriver_xf86-input-synaptics, xdriver_xf86-input-vmmouse,
	xdriver_xf86-video-ark, xdriver_xf86-video-ast,
	xdriver_xf86-video-ati, xdriver_xf86-video-cirrus,
	xdriver_xf86-video-dummy, xdriver_xf86-video-fbdev,
	xdriver_xf86-video-geode, xdriver_xf86-video-glide,
	xdriver_xf86-video-glint, xdriver_xf86-video-i128,
	xdriver_xf86-video-intel, xdriver_xf86-video-mach64,
	xdriver_xf86-video-mga, xdriver_xf86-video-neomagic,
	xdriver_xf86-video-newport, xdriver_xf86-video-nv,
	xdriver_xf86-video-openchrome, xdriver_xf86-video-r128,
	xdriver_xf86-video-savage, xdriver_xf86-video-siliconmotion,
	xdriver_xf86-video-sis, xdriver_xf86-video-tdfx,
	xdriver_xf86-video-tga, xdriver_xf86-video-trident,
	xdriver_xf86-video-vesa, xdriver_xf86-video-vmware,
	xdriver_xf86-video-voodoo, xenomai, xerces, xl2tp, xlib_libFS,
	xlib_xtrans, xproto_xproto, xserver_xorg-server,
	xutil_util-macros, zeromq, zic, zmqpp, zyre

	New packages: armadillo, btrfs-progs, clapack, cosmo, dado,
	dbus-triggerd, dtv-scan-tables, e2tools, eudev, exim, expect,
	fetchmail, flann, flite, gnu-efi, grub2, gummiboot, heimdal,
	iprutils, iptraf-ng, jack2, jquery-mobile, libee, libestr,
	libgc, libgl, liblogging, libndp, libsoxr, libstrophe,
	libubox, libuci, libxmlrpc, ljlinenoise, lpeg, lpty, lrandom,
	lsqlite3, lua-coat, lua-coatpersistent, lua-csnappy, luajson,
	lualogging, lua-messagepack, lua-testmore, lunit, lzip, lzlib,
	musl, nftables, opentyrian, opentyrian-data,
	perl-module-build, php-gnupg, php-imagick, php-ssh2, php-yaml,
	php-zmq, postgresql, python-libconfig, python-pypcap,
	python-pyrex, qdecoder, qhull, samba4, smack, tz, tzdump, ucl,
	upx, vo-aacenc, xbmc, xbmc-addon-xvdr, xbmc-pvr-addons,
	yaffs2utils, zlog, znc

	Removed packages: crosstool-ng, python-distutilscross, vala

	Issues resolved (http://bugs.uclibc.org):

	#6842: Checking external toolchain for eabihf
	#6956: Packaging libsoxr
	#6986: Make legal-info fails on uboot versions before 2014.01
	#6992: Incorrect installation rights on external kernel module..

2014.02, Released February 27th, 2014

	Minor fixes.

	Updated/fixed packages: cegui06, cppdb, e2fsprogs, gcc, gdb,
	gst1-plugins-bad, gstreamer, gstreamer1, haserl, imagemagick,
	libpng, libxml2, lua, luajit, luarock, ncftp, openswan,
	pcsc-lite, qt5connectivity, ramsmp, strongswan, vlc

	Issues resolved (http://bugs.uclibc.org):

	#6938: mkuser script generates wrong password for new user in..

2014.02-rc3, Released February 25th, 2014

	Minor fixes.

	Updated/fixed packages: aiccu, ala-lib, alsa-utils, binutils,
	cairo, coreutils, dhcpcd, distcc, efl, evas, iputils, gdb,
	gpsd, gst-fsl-plugins, icu, libcec, libcgi, libplayer,
	libsecret, libsepol, libsigsegv, libtool, libv4l,
	linux-headers, matchbox-lib, mpg123, ncftp, opencv, pcmanfm,
	pixman, pv, qt, rt-tests, sawman, sconeserver, sdl, thrift,
	tvheadend, util-linux, webkit, xscreensaver

	Issues resolved (http://bugs.uclibc.org):

	#4706: Removing .stamp_target_installed does not trigger...
	#5030: busybox built fails if we use an override src dir...
	#5420: Dbus and /var/run management
	#5768: Not able to build ALSA-Lib for static build
	#5774: Not able to build ALSA-Utils for static build
	#6542: external python modules fail to compile to pyc if...
	#6764: Support for kernel signed modules
	#6794: Busybox compiled from buildroot hangs on pass from...

2014.02-rc2, Released February 20th, 2014

	Fixes all over the tree. Static linking / nommu fixes and
	annotations for several packages.

	Updated/fixed packages: boost, busybox, collectd, coreutils,
	dropbear, elfutils, feh, gcc, gst1-libav, imagemagick, iozone,
	jimtcl, kexec, libvncserver, lvm2, lxc, mplayer, netsnmp, nut,
	opencv, python, python3, qtuio, systemd, thrift, transmission,
	uclibc, vlc, webkit

	Issues resolved (http://bugs.uclibc.org):

	#5450: AT91SAM9260 Bootstrap compilation problem
	#5582: libiconv 1.14 failed to build
	#5624: When building directfb, BR2_TARGET_LDFLAGS not used by..
	#5852: [2012.11] usb_modeswitch should depends of "BR2_PACK..
	#6218: binutils-2.23.2/gas fails with undefined reference to..
	#6236: binutils-2.23.2/bfd fails with undefined reference to..
	#6470: If the build directory is a child of /usr, the build..
	#6776: systemd error: static declaration of 'execvpe' follows..
	#6818: toolchainfile.cmake has absolut path references

2014.02-rc1, Released February 11th, 2014

	Fixes all over the tree and new features.

	Support for external packages/defconfigs (BR2_EXTERNAL). See
	user manual for details.

	Cleanup of environment variable names for consistency. The
	download directory location override (BUILDROOT_DL_DIR) is now
	called BR2_DL_DIR. Likewise the name of the current .config is
	renamed from BUILDROOT_CONFIG to BR2_CONFIG. Please update
	your post build scripts if you use this! BUILD_DIR is now also
	exported to the post build/image scripts.

	Toolchain: GCC 4.8 fix for ARM stack corruption, reverted
	uClibc pread/pwrite backport as they cause issues on certain
	architectures, new Linaro and Sourcery Codebench toolchains.
	x86: Support for AMD Jaguar cores, SSE4.x, SH: SH2/SH3/SH3EB
	variants removed, Microblaze: Internal toolchain support

	Legal infrastructure: Info is now split between host and
	target packages, large number of license annotations.

	Lua: selection between lua 5.1 / 5.2, luarocks support

	Python: package infrastructure, many new packages.

	Defconfigs: Armadeus APF51 + Zedboard added, apf27, apf28,
	beaglebone, microblaze, pandaboard, qemu, raspberry pi
	updated.

	Updated/fixed packages: aiccu, alsa-lib, alsa-utils,
	am33x-cm3, aumix, autoconf, automake, barebox, bellagio,
	berkeleydb, binutils, bison, blackbox, bluez_utils, boost,
	bustle, busybox, cairo, can-utils, ccache, ccid, cgilua,
	cifs-utils, civetweb, cmake, collectd, connman, copas,
	coreutils, coxpcall, cppzmq, cramfs, crda, cryptodev-linux,
	cryptsetup, cups, czmq, dhcpcd, dhcpdump, dhrystone, dialog,
	dmraid, dnsmasq, dosfstools, dropbear, dropwatch, dtc, duma,
	dvb-apps, e2fsprogs, eglibc, eigen, elf2flt, erlang, ethtool,
	f2fs-tools, ffmpeg, file, filemq, fio, flashrom, flex,
	fluxbox, fontconfig freerdp, freetype, gadgetfs-test, gawk,
	gcc, gdb, gdbm, gettext, git, glibc, gnupg, gnutls, gob2,
	gpsd, grep, grub, gst-ffmpeg, gst-plugins-good,
	gst1-plugins-bad, gst1-plugins-base, gst1-plugins-good,
	gst1-plugins-ugly, gstreamer, gstreamer1, gtest, icu, iftop,
	imagemagick, inadyn, infozip, iozone, iproute2, iptables, iw,
	jpeg, jpeg-turbo, jq, kexec, kmod, knock, lbase64, lcdapi,
	lftp, libcdaudio, libcgi, libcgicc, libcuefile, libcurl,
	libdmtx, libdrm, libdvdnav, libdvdread, libegl, libevent,
	libexif, libfcgi, libfreefare, libgles, libglib2, libllcp,
	libmicrohttpd, libmpd, libnfc, libnl, libnss, libopenmax,
	libopenvg, libpcap, libpfm4, libplayer, libpng, libqmi,
	libreplaygain, libroxml, libsamplerate, libsexy, libsigsegv,
	libsndfile, libsoc, libtasn1, libtorrent, libtpl, libupnp,
	libusb, libusb-compat, libvorbis, libxcb, libxml2, libxmlpp,
	libyaml, lighttpd, linknx, linux-firmware, linux-pam, live555,
	lm_sensors, lmbench, lockdev, logrotate, lrzsz, ltrace, lua,
	lua-ev, lua-msgpack-native, luabitop, luaexpat, luaexpatutils,
	luafilesystem, luajit, luaposix, luasec, luasocket,
	luasql-sqlite3, m4, matchbox, mdadm, minicom, mongrel2, mpc,
	mpd, mpg123, mplayer, mtd, mysql, lvm2, mxml, ncurses, ne10,
	neard, neardal, netsnmp, netstat-nat, network-manager, nodejs,
	numactl, ofone, ola, olsr, omniorb, open2300, opencv,
	openpowerlink, openssh, openssl, openvpn, oprofile, opus,
	opus-tools, orbit, p11-kit, parted, pcre, pcsc-lite, perl,
	php, poco, poppler, powervr, protobuf-c, psplash, python,
	python-bottle,
	python-{crc16,distutilscross,dpkt,id3,ipy,m2crypto,mad,meld},
	python-{netifaces,nfc,protobuf,pygame,pyparsing,pyro,pyzmq},
	python-{serial,setuptools}, qt, qt5base, qt5connectivity,
	qt5declarative, qt5graphicaleffects, qt5jsbackend,
	qt5multimedia, qt5quick1, qt5quickcontrols, qt5script,
	qt5webkit, radvd, redis, rings, rng-tools, rpcbind,
	rpi-firmware, rpi-userland, rt-tests, sam-ba, samba, sawman,
	sconeserver, scons, sdl, sg3_utils, snappy, snmppp,
	socketcand, spice, spice-protocol, sqlcipher, sqlite, squid,
	sshfs, strace, subversion, sunxi-mali, supervisor, sysklogd,
	sysprof, sysstat, systemd, sysvinit, taglib, tar, tcpdump,
	ti-gfx, ti-utils, tinymembench, tn5250, trace-cmd,
	transmission, tvheadend, tzdata, zxing, uboot, uboot-tools,
	uclibc, udev, udpcast, ulogd, urg, usb_modeswitch_data,
	util-linux, vala, valgrind, vorbis-tools, wavpack, wayland,
	weston, wget, wireless-regdb, wireshark, wpa_supplicant,
	wsapi, xavante, xapp_xdpyinfo, xapp_xrandr, xcb-proto,
	xdriver_xf86-video-intel, xenomai, xkeyboard-config, xl2tp,
	xlib_lib{FS,SM,X11},
	xlib_libX{au,aw,composite,cursor,damage,ext,fixes,font,i},
	xlib_libX{inerama,mu,pm,randr,render,res,t,tst,v,xf86dga},
	xlib_libXxf86vm, xlib_libdmx, xlib_libfontenc,
	xlib_libpciaccess, xlib_xtrans, xproto_dri2proto,
	xproto_{glproto,inputproto,presentproto,randrproto,videoproto},
	xproto_xextproto, xproto_xproto, xutil_util-macros,
	xutil_makedepend, zic, zmqpp, zxing, zsh, zyre

	New packages: apitrace, avrdude, c-ares, ca-certificates,
	cwiid, dbus-cpp, evemu, fping, fswebcam, gpm, gst1-libav,
	haveged, intel-microcode, iucode-tools, jasper, joe, ktap,
	lbreakout2, libass, libbluray, libcdio, libenca, libevdev,
	libmbim, libmodplug, libnfs, libnftnl, libplist, libshairplay,
	libsocketcan, ljsyscall, log4cplus, ltris, luainterpreter,
	luarocks, minidlna, mmc-utils, modemmanager, mtr, net-tools,
	python-configobj, python-dialog, python-json-schema-validator,
	python-keyring, python-msgpack, python-posix-ipc,
	python-pyasn, python-pycrypto, python-pysnmp,
	python-pysnmp-apps, python-pysnmp-mibs, python-pyusb,
	python-simplejson, python-tornado, python-versiontools,
	rtmpdump, rtptools, smcroute, smstools3, tcpreplay, thrift,
	ti-uim, tinyxml, tmux, vlc, wmctrl, xconsole

	Removed packages: autoconf, automake, ccache, cpanminus, lzma,
	netkitbase, netkittelnet, pkg-config, squashfs3, ttcp, xstroke

	Issues resolved (http://bugs.uclibc.org):

	#65:   new package: dbus c++ language bindings
	#769:  Update configuration menu for MIPS target
	#2419: Add a bundle of Lua modules
	#2629: Segmentation faults and division by zero in Grub on ext2
	#3811: Added auto-mount for USB and SD Card (mdev) (for 2011.05)
	#4339: Allow override of DL_DIR in extract step
	#4363: Make sure that copied linux and busybox defconfig are...
	#4454: There should be simple way to update image, when chang...
	#5024: grub fails to build for x86_64 target architecture
	#5066: New-Package: net-tools
	#5072: ncurses: add ncurses-progs to target
	#5294: uclibc build ignores target CFLAGS and LDFLAGS
	#5366: Login doesn't work with util-linux versions of login/agetty
	#5378: dropbear Makefile broken
	#5390: System banner - change to empty doesn't remove /etc/issue
	#5780: spurious build failure because it cannot remove ubinize.cfg
	#5798: ncurses-5.9 fails to compile statically
	#5810: Buildroot 2012.11: Additional GCC option "-msoft-float" ...
	#6080: Git fetch caching
	#6092: Bootable ISO image creation seems to have stopped working..
	#6272: coreutils build fails
	#6434: apply-patches.sh does not work recursively
	#6446: eglibc doesn't install ldconfig to target
	#6484: Add c-ares
	#6596: Slow bootup if mdev is chosen
	#6656: Build Qt5 with ccache
	#6662: internal compiler error: Segmentation fault during making..
	#6722: Usage of $($(PKG)_DIR_PREFIX) is an issue with linux package
	#6752: genext2fs: e2fsck must run before tunefs -U random
	#6770: openssl 1.0.1f fails with ccache
	#6830: Qt5: no fonts are installed
	#6848: Qt5: no text shown in simple QWidget / frame-buffer setup
	#6854: Update to Qt 5.2.1

2013.11, Released November 30th, 2013:

	Minor fixes.

	Updated/fixed packages: apr, binutils, dbus-python, dropwatch,
	ecryptfs-utils, eglibc, gdb, gpsd, grantlee, hostapd,
	iptables, qlibiscsi, libnspr, libnss, libpfm4, libtool,
	lua-ev, lvm2, mplayer, qt, qt5, quagga, ruby, tinymembench,
	tvheadend, util-linux, wpa_supplicant

	Issues resolved (http://bugs.uclibc.org):

	#1279: Buildroot compiled Busybox and Coreutils LFS issues
	#2995: -fstack-protector-all causes ssh to SIGSEGV
	#5570: Cannot compile software on the target machine
	#6428: util-linux libmount segfaults with patch from buildroot
	#6500: php fails to build for armel
	#6554: gdb needs to dependents on host texinfo
	#6692: GNU nano fails to compile for x86_64
	#6704: wpa_supplicant: fix wrong path to executable file in D-Bus

2013.11-rc3, Released November 26th, 2013

	Fixes all over the tree.

	Architecture: Mark MIPS I, II, III and IV as deprecated.

	Updated/fixed packages: beecrypt, dbus, e2fsprogs, libcap-ng,
	libglib2, libroxml, libsigsegv, libvncserver, lxc, mdadm,
	mongoose, nut, ola, omniorb, openssl, pcre, php, poco,
	protobuf-c, pv, qt5base, ruby, schifra, squid, sunxi-mail,
	swig, ti-gfx, tinymembench, uclibc, udisks, vim

2013.11-rc2, Released November 18th, 2013

	Fixes all over the tree.

	Defconfigs: qemu_arm_versatile, qemu_arm_nuri, sheevaplug:
	Adjust kernel versions.

	Toolchain: avr32: fix for modern kernel headers

	Bootloader: Barebox updated to 2013.10.1

	Updated/fixed packages: dhcp, e2fsprogs, gst1-plugins-bad,
	libcurl, libvncserver, nano, pc, qt5base, squashfs, ttcp,
	wayland, wvstreams

	Issues resolved (http://bugs.uclibc.org):

	#3601: DHCPD S80dhcp-server startup script issues
	#6320: Fix kernel compile issue if BR2_LINUX_KERNEL_CUSTOM_GIT_VERS..
	#6416: Xenomai package, patch alternative
	#6590: directfb-examples build failed whit linaro toolchain

2013.11-rc1, Released November 12th, 2013

	Architectures: Nios-II support, MIPS arch handling fixes

	Defconfigs: cubieboard2, freescale i.MX 6sololite evk,
	sabre-sd, wandboard added, rpi renamed to raspberrypi_defconfig

	Toolchain: glibc support, upstream uClibc fixes, uClibc 0.9.31
	for avr32, crosstool-ng backend removed, external musl
	toolchain support, gcc 4.8.2, updated Linaro external
	toolchains. Fortran and objective-C support deprecated,
	mudflap support

	Bootloaders: U-Boot: u-boot.imx support, version bumps

	Linux: use kmod instead of module-init-tools

	System: default to devtmpfs for /dev

	Infrastructure: Make 3.82 fixes, locales generation fixes, CVS
	download support, post-rsync hooks

	Fs: u-boot image support for cpio

	Updated/fixed packages: aircrack-ng, alsamixergui, apr,
	apr-util, atk, automake, bellagio, berkeleydb, bind, binutils,
	bison, boost, busybox, can-utils, ccache, ccid, cgilua,
	chrony, cifs-utils, cjson, collectd, connman, conntrack-tools,
	copas, cppcms, cppzmq, czmq, dash, dbus, dhcpcd, diffutils,
	directfb, dmidecode, dnsmaqs, docker, dosfstools, dropbear,
	dropwatch, ebtables, eglibc, elf2flt, empty, enchant, erlang,
	ethtool, fbgrab, fbv, fdk-aac, feh, ffmpeg, file, findutils,
	fltk, fmtools, freetype, gdk-pixbuf, gettext, git,
	glib-networking, gmp, gnupg, gnutls, gpu-viv-bin-mx6q, gsl,
	gstreamer, gstreamer1, gst1-plugins-{bad,base,good,ugly},
	gtest, gutenprint, hplip, i2c-tools, icu, ifplugd,
	imagemagick, iozone, iproute2, ipset, iptables, iw, jamvm,
	jansson, jpeg-turbo, kismet, kmod, lcms2, libassuan, libcap,
	libcap-ng, libcdaudio, libcec, libcue, libcurl, libdrm,
	libedit, libevas, libevent, libfreefare, libfuse,
	libgpg-error, libiconv, liblog4c-localtime, libmicrohttpd,
	libmnl, libmodbus,
	libnetfilter_{acct,conntrack,cthelper,cttimeout,log,queue},
	libnfnetlink, libnl, libpng, libqmi, libqrencode, libroxml,
	libsecret, libsigsegv, libsoup, libtirpc, libunwind, libusb,
	libvpx, lighttpd, linphone, linux-pam, lmbench,
	lockfile-progs, log4cxx, logrotate, logsurfer, ltp-testsuite,
	ltrace, luacrypto, luaposix, lvm2, m4, matchbox-lib,
	media-ctl, mediastreamer, minicom, minidlna, mongoose, monit,
	mpc, mpd, mpg123, mplayer, mrouted, mtdev, mutt, mysql_client,
	nano, ncftp, ndisc6, neard, neardal, neon, net-snmp, netatalk,
	netcat, netkitbase, netperf, netplug, nettle, nfacct,
	nfs-utils, ngircd, ngrep, noip, nuttcp, olsr, openssh, opkg,
	oprofile, opus-tools, orc, ortp, pciutils, pcre, pcsc-lite,
	perf, perl, perl-cross, php, picocom, pkgconf, polarssl,
	poppler, pppd, proftpd, protobuf, proxychains-ng, pulseaudio,
	pv, qemu, qt, qt5base, qt5webkit, quagga, radvd, redis,
	rpi-{firmware,userland}, rrdtool, rsync, rtorrent, ruby,
	samba, scons, screen, sdl_sound, ser2net, setserial,
	smartmontools, socat, socketcand, sqlcipher, sqlite, squid,
	stress, strongswan, stunnel, sudo, syslinux, systemd,
	sysvinit, tcl, ti-gfx, time, transmission, tremor, tslib,
	tstools, tvheadend, tzdata, uboot-tools, uclibc, udpcast,
	uemacs, ulogd, usb_modeswitch{,_data}, util-linux, vala,
	valgrind, vde2, vorbus-tools, vpnc, vsftpd, vtun, wayland,
	webkit, webp, webrtc-audio-processing, weston, wget,
	wireshark, wsapi, xavante, xdriver_xf86-video-geode, xenomai,
	xinetd, xlib_libpthread-stubs, xl2tp, xmlstarlet,
	xserver_xorg-server, xz, zeromq, zic, zmqpp

	New packages: aiccu, autossh, bc, civetweb, cppdb, cryptsetup,
	duma, eigen, harfbuzz, igmpproxy, iputils, jq, knock, kobs-ng,
	lesstif, libcgroup, libsepol, libsoc, libssh2, luasec, luasql,
	lxc, nut, ola, omniorb, openpowerlink, orbit, p910nd, psplash,
	python-crc16, python-ipy, python-pyzmq, qt5sensors,
	qt5serialport, qt5x11extras, snmppp, subversion, tcping,
	trace-cmd, xscreensaver, zsh

	Removed packages: module-init-tools

	Issues resolved (http://bugs.uclibc.org):

	#1138: Buildroot fails to build packages if BR2_GCC_SHARED_LIBGCC=y
	#5408: qt build failure with Sourcery CodeBench ARM 2010.09
	#5630: makefile error with toolchain helpers.mk
	#5672: htop: remove X11 stuff
	#5678: linux.mk: linux-menuconfig fails
	#5696: python3 installation is too large, patches from python2 needed
	#5978: Erlang does not build for arm in 2013.02-rc3
	#6392: Extended ARM uImage kernel options
	#6404: Buildroot's coreutils 'uname -p' reports 'Unknown' on recent..
	#6428: util-linux libmount segfaults with patch from buildroot
	#6452: eglibc from Linaro 2013.07 not copied to target correctly
	#6566: PHP segfault when crosscompiled to mips64 - patch included
	#6572: [PowerPC] Buildroot uses wrong external toolchain libraries..
	#6578: udisks package broken
	#6602: ebtables 64 bit kernel + 32 bit userland alignment error..
	#6608: ebtables missing ethertypes - fix included
	#6620: Sysvinit package missing killall5 and symlinks - patch included
	#6632: CMake use host pkg-config
	#6638: pkgconf doesn't download
	#6644: "all" target doesn't work in out-of-tree builds
	#6650: Segmentation fault when trying to build latest buildroot
	#6668: iptables limit module alignment problem on mips64

2013.08, Released August 31th, 2013:

	Minor fixes.

	Documentation build fixed.

	Updated/fixed packages: ltrace, strongswan

2013.08-rc3, Released August 29th, 2013:

	Fixes all over the tree.

	External toolchain lib32/lib64 handling, ABI name for EABIhf,
	misc fixes for generatelocales, apply-patches and module
	stripping.

	Top level menu names reordered and renamed for clarity.

	Updated/fixed packages: acl, attr, bash, dbus, directfb,
	dvb-apps, kexec, kmod, libbsd, linux-fusion, mesa3d, minidlna,
	openssh, openssl, pulseaudio, python-setuptools, qt5,
	qt5webkit, redis, strongswan, sunxi-mali

	Issues resolved (http://bugs.uclibc.org):

	#6464: dbus-daemon-launch-helper needs setuid

2013.08-rc2, Released August 16th 2013:

	Documentation improvements.

	External toolchains fixes.

	Updated/fixed packages: aircrack-ng, bash, boost, cairo,
	cppcms, eglibc, ffmpeg, gcc, git, gnupg, imagemagick, libcec,
	libffi, libgcrypt, linux, linux-headers, ltrace, netatalk,
	opencv, opengl, readline, samba, strongswan, sunxi-cedarx,
	uclibc, udev, wayland, webkit, zeromq.

	Issues resolved (http://bugs.uclibc.org):

	#6440: typo in ffmpeg makefile

2013.08-rc1, Released August 5th, 2013:

	Architectures:
	 - improved support for floating point on ARM and Thumb/Thumb2
	 - support for ARM OABI removed

	Toolchains:
         - support added for Sourcery CodeBench ARM and MIPS 2013.05
         - Linaro ARM and Aarch64 toolchains updated
	 - support added for the Arago ARMv5 and ARMv7 toolchains
	 - gcc 4.8.x version bumped
	 - support for installing both FDPIC and FLAT libraries on
	   Blackfin
	 - support for uClibc 0.9.31 removed,
	 - convert the internal toolchain backend to use the package
	   infrastructure
	 - support added for eglibc in the internal toolchain backend
	 - toolchain components for the ARC architecture updated and
           gdb for ARC added.
	 - support for Blackfin in the internal toolchain fixed

	Defconfigs: beaglebone_defconfig updated, new defconfig for
	CubieBoard, for Olimex mx233 Olinuxino, for Calao Systems
	TNY-A9G20-LPW.

	A number of packages have been fixed to use the
	<pkg>_CONFIG_SCRIPTS mechanism to get their <pkg>-config shell
	script installed and modified properly. Licensing informations
	has been added to a number of packages.

	Use XZ tarballs for a number of packages.

	Noticeable package changes/additions:
         - The glib2/libgtk2/webkit stack has been updated to recent
           versions.
	 - Support for Gstreamer 1.x has been added.
	 - OpenGL support for TI OMAP platforms has been added.
	 - OpenGL support for Allwinner platforms has been added.
	 - OpenMAX support for RasberryPi has been added.

	Updated/fixed packages: acl, attr, autoconf, avahi, barebox,
	bind, binutils, busybox, bwm-ng, bzip2, cifs-utils, colletctd,
	cpanminus, cups, curl, dash, dbus, dhcp, directfb,
	directfb-examples, dnsmasq, dosfstools, dropbear, dtc,
	e2fsprogs, ed, efl, enlightenment, erlang, ethtool, fbgrab,
	fftw, firmware-imx, flot, fltk, freetype, gawk, gdk-pixbuf,
	gettext, gmp, gnutls, gsl, gutenprint, gvfs, gzip, haserl,
	hiawatha, httping, icu, imagemagick, imlib2, imx-lib,
	intltool, iozone, ipset, iptables, jquery, jquery-keyboard,
	jquery-sparkline, kmod, less, libart, libcdaudio, libcgicc,
	libesmtp, libftdi, libfuse, libglib2, libgtk, libgtk2, libidn,
	libiqrf, liblog4c-localtime, libnspr, libnss, libpcap,
	libroxml, libserial, libsigsev, libsoup, libtool, libtpl,
	libvncserver, libxml2, linphone, lm_sensors, logrotate,
	ltrace, lttng, luafilesystem, luajit, minicom, monit, mpg123,
	mtd, mutt, mxml, neard, netatask, netsnmp, nettle,
	network-manager, nodejs, nss-mdns, openssh, openswan, openvpn,
	opkg, opus, pcre, perl-cross, php, pixman, poco, polarssl,
	pulseaudio, pv, python, python3, qt, qt5, qt5declarative,
	qt5jsbackend, qt5quick1, readline, rpi-firmware, ruby, samba,
	sane-backends, sconeserver, sdl_image, sdparm, ser2net,
	socketcand, sqlite, squid, strace, tcl, tcpdump, tinyhttpd,
	tvheadend, tzdata, uboot, udpcast, usb_modeswitch,
	usb_modeswitch_data, usbutils, webkit, wireshark, wvstreams,
	xapp_luit, xapp_xmodmap, xenomai, xfsprogs, xlib_libX11, zic,
	zlib.

	New packages: a10disp, aespipe, am33x-cm3, cppcms, dhcpcd,
	dropwatch, dtc, ecryptfs-utils, eglibc, elf2flt, fdk-aac,
	gcc-final, gcc-initial, gcc-intermediate, git,
	gpu-viv-bin-mx6q, gst1-plugins-bad, gst1-plugins-base,
	gst1-plugins-good, gst1-plugins-ugly, gst-omx,
	gst-plugin-x170, gstreamer1, jimtcl, lbase64, libassuan,
	libbsd, libcec, libdvbsi, libedit, libgpgme, libqmi,
	libqrencode, libsvg, libsvg-cairo, libunwind, libvpx,
	linux-headers, lockdev, luabitop, luacrypto, lua-ev,
	luaexpatutils, msgpack, ocrad, on2-8170-libs,
	on2-8170-modules, p11-kit, pax-utils, ptpd, ptpd2,
	python-pyro, ramspeed/smp, snappy, strongswan, sunxi-boards,
	sunxi-cedarx, sunxi-mali, sunxi-tools, ti-gfx, tinymembench,
	tree, tstools, uclibc, w_scan.

	Issues resolved (http://bugs.uclibc.org):

	#4718: python (built for powerpc) distutils has paths to host
               compiler toolchain
	#5516: appended device tree blobs on uImage fails
	#6302: Versions of packages retrieved from github.com are wrong
	#6308: dosfstools download link is wrong
	#6326: Dropbear: Add options to allow better config for
               different target devices (e.g. routers)
	#6338: Wrong download link for minicom package
	#6344: Wrong handling of license text files with same name and
               different directory
	#6374: gnutls package broken if linux cryptodev module
               selected
	#6410: omap3_beagle has uimage error load address error

2013.05, Released May 31th, 2013:

	Minor fixes.

	External toolchain wrapper fix for if host/usr/bin is placed
	in the patch.

	Updated/fixed packages: acpid, at91bootstrap, czmq, elf2flt,
	flex, jamvm, kmod, libplayer, libtirpc, libv4,
	lttng-babeltrace, opengl, qt5jsbackend, udpcast, wvstreams

	Issues resolved (http://bugs.uclibc.org):

	#4868: Buildroot compile failure for toolchain/gdb-7.4/intl/reloc...
	#4988: flex and m4 problems
	#5912: obsolete CVS files

2013.05-rc3, Released May 25th, 2013:

	Minor fixes.

	Updated/fixed packages: aircrack-ng, bellagio, boost, crda,
	dvb-apps, flot, libatomic_ops, libeXosip2, libosip2, libxml2,
	mongrel2, poco, portaudio, pptp-linux, tvheadend, urg, weston,
	wireshark

2013.05-rc2, Released May 15th, 2013:

	Fixes all over the tree.

	Default number of parallel jobs is now number of CPUs + 1.

	Defconfigs: Add Telit EVK-PRO3, AT91SAM9260-EK Nand flash.

	Updated/fixed packages: aircrack-ng, busybox, cairo,
	classpath, curlftpfs, czmq, dbus, f2fs-tools, fan-ctrl,
	filemq, gst-plugin-bad, gutenprint, hplip, json-c,
	libatomic_ops, libcurl, libdrm, libglib2, libnspr, libnss,
	libsha1, libsigsegv, libxcb, linknx, linux-pam, lttng-modules,
	lttng-tools, matchbox-lib, mcookie, mesa3d, neon, pixman,
	pulseaudio, python-nfc, qt5imageformats, quota, openssl,
	sconeserver, strace, sylpheed, wvstreams,
	xapp_{appres,bdftopcf,beforelight,bitmap,edires,fonttosfnt},
	xapp_{fslsfonts,fstobdf,iceauth,ico,listres,luit,mkfontdir},
	xapp_{mkfontscale,oclock,rgb,rstart,scripts,sessreg,setxkbmap},
	xapp_{showfont,smproxy,twm,viewres,x11perf,xauth,xbacklight},
	xapp_x{biff,calc,clipboard,clock,cmsdb,cursorgen,dbedizzy,ditview},
	xapp_x{dm,dpyinfo,driinfo,edit,ev,eyes,f86dga,fd,fontsel,fs,fsinfo},
	xapp_x{gamma,gc,host,input-calibrator,input,kbcomp,kbevd,kbprint},
	xapp_x{kbutils,kill,load,logo,lsatoms,lsclients,lsfonts,mag,man},
	xapp_x{message,mh,modmap,more,pr,prop,randr,rdb,refresh,set,setmode},
	xapp_x{setpointer,setroot,sm,stdcmap,vidtune,vinfo,wd,wininfo,wud},
	xcb-util, xcursor-transparent-theme, xdata_xbitmaps,
	xdata_xcursor-themes,
	xdriver_xf86-input-{evdev,joystick,keyboard,mouse,synaptics},
	xdriver_xf86-input-{tslib,vmmouse,void},
	xdriver_xf86-video-{ark,ast,ati,cirrus,dummy,fbdev,geode,glide},
	xdriver_xf86-video-{glint,i128,intel,mach64,mga,neomagic,newport},
	xdriver_xf86-video-{nv,openchrome,r128,savage,siliconmotion,sis},
	xdriver_xf86-video-{tdfx,tga,trident,v4l,vesa,vmware,voodoo,wsfb},
	xfont_encodings, xfont_font-adobe-{100,75}dpi,
	xfont_font-utopia-{100dpi,75dpi,type1},
	xfont_font-{alias,arabic-misc,bh-100dpi,bh-75dpi},
	xfont_font-bh-lucidatypewriter-{100,75}dpi, xfont_font-bh-{ttf,type1},
	xfont_font-bitstream-{100dpi,75dpi,type1}, xfont_font-cronyx-cyrillic,
	xfont_font-{cursor,daewoo,dec,isas,jis,micro}-misc,
	xfont_font-ibm-type1, xfont_font-misc-{cyrillic,ethiopic,meltho,misc},
	xfont_font-{mutt,schumacher}-misc,
	xfont_font-{screen-cyrillic,sony-misc,sun-misc,util},
	xfont_font-winitzki-cyrillic, xfont_font-xfree86-type1,
	xlib_lib{FS,ICE,SM,X11,XScrnSaver,Xau,Xaw,Xcomposite,Xcursor},
	xlib_libX{damage,dmcp,ext,fixes,font,ft,i,inerama,mu,pm,randr},
	xlib_libX{render,res,t,tst,v,vMC,xf86dga,xf86vm},
	xlib_lib{dmx,fontenc,pciaccess,pthread-stubs,xkbfile}, xlib_xtrans,
	xproto_{applewm,bigreqs,composite,damage,dmx,dri2,fixes}proto,
	xproto_{fontcache,font,gl,input,kb,randr,record,render}proto,
	xproto_{resource,scrnsaver,video,windowswm,xcmisc,xext}proto,
	xproto_{xf86bigfont,xf86dga,xf86dri,xf86vidmode,xinerama,x}proto,
	xserver_xorg-server, xutil_{makedepend,util-macros}

	Readded Packages: xapp_xinit

	Issues resolved (http://bugs.uclibc.org):

	#5054: amd64: cannot find init - due to missing /lib64 folder

2013.05-rc1, Released May 8th, 2013:

	Architectures: ARC support, Blackfin support, FLAT binary
	format, ARM: Drop old CPU variants, add fa526/626, Marvell PJ4

	Toolchains: Add new Microblaze external toolchains, Linaro
	ARM/Aarch64 updates, GCC 4.6.4 / 4.7.3 / 4.8.0 added to
	internal toolchain, default to GCC 4.7.x. Internal
	Crosstool-ng backend deprecated.

	Defconfigs: Add Atmel at91sam9g45m10ek, freescale mpc8315erdb
	& p1010rdb, Armadeus apf27 / apf28, Openblocks A6, Raspberry
	pi, gnublin board.

	FS: LZO and XZ compression methods, extra ubifs options,
	ext2 rev 0/1 and ext3/4 support.

	Patch handling: apply-patches now has .patch.xz support,
	Patch logic reworked as discussed during Febrary dev days:
	http://elinux.org/Buildroot:DeveloperDaysFOSDEM2013

	<pkg>-rsync now excludes version control files.

	linux: uImage load address for ARM multiplatform kernels

	Infrastructure for multiple OpenGL / ES / EGL / OpenVG
	providers, similar to how libjpeg / libjpeg-turbo is handled.

	Infrastructure for packages to add system users.

	kconfig: updated to 3.9-rc2, support make olddefconfig

	Updated/fixed packages: alsa-lib, alsa-utils, apr, apr-util,
	argp-standalone, at, at91bootstrap, audiofile, aumix, avahi,
	bash, blackbox, bind, binutils, bison, boost, bridge-utils,
	busybox, ccache, cifs-utils, cmake, collectd, connman,
	conntrack-tools, cpanminus, crosstool-ng, diffutils, directfb,
	directfb-examples, divine, dmalloc, dnsmasq, dosfstools,
	dropbear, e2fsprogs, ebtables, eeprog, erlang, ethtool,
	fb-test-app, fbset, feh, ffmpeg, file, flex, flot, foomatic,
	fxload, gd, gdb, gdisk, genimage, gettext, gmp, gnuchess,
	gnutls, gob2, gperf, gpsd, gstreamer, haserl, hiawatha, htop,
	httping, icu, inotify-tools, intltool, iproute2, ipset,
	iptables, iw, jpeg, jquery, jquery-{sparkline,validation},
	json-c, kbd, kexec, kismet, kmod, lcdproc, libarchive,
	libatasmart, libcap, libconfig, libconfuse, libcurl, libdrm,
	libeet, libev, libevas, libeXosip2, libffi, libfribi, libfuse,
	libgcrypt, libglib2, libgtk2, libid3tag, libmicrohttpd,
	libnetfilter_acct, libnetfilter_conntrack, libnl, libpcap,
	libplayer, libsigc, libv4l, libxcb, linenoise, linux-pam,
	lm_sensors, ltp-testsuite, luajit, lzop, madplay, make, mdadm,
	mediastreamer, memtester, mesa3d,
	mobile-broadband-provider-info, monit, mpd, mpfr, mpg123,
	mrouted, msmtp, nbd, ncurses, ndisc6, neard, neardal, neon,
	netperf, netsnmp, nettle, nfacct, ntfs-3g, ofono, olsr,
	omap-u-boot-utils, openssh, openssl, openswan, openvpn,
	oprofile, orc, patch, pciutils, pcre, perl, php, poco,
	polarssl, proftpd, psmisc, pulseaudio, python,
	python-{bottle,netifaces,serial,setuptools}, qt, quagga,
	quota, radvd, rpi-firmware, rpi-userland, rt-tests, sam-ba,
	samba, sawman, sdl, ser2net, smartmontools, socat, socketcand,
	speex, squid, stress, stunnel, sudo, syslinux, sysstat,
	sysvinit, tcl, tcprelay, tinyhttpd, tslib, tvheadend,
	uboot-tools, udev, ulogd, util-linux, vala, vtun, webkit,
	xapp_{iceauth,luit,makefontscale,sessreg,setxkbmap,smproxy},
	xapp_{xauth,xcmsdb,xdpyinfo,xev,xgamma,xhost,xinput,xkbcomp},
	xapp_{xkbevd,xlsatoms,xlsclients,xmodmap,xpr,xprop,xrandr,xrdb},
	xapp_{xset,xwd,xwininfo}, xcb-{proto,util},
	xdriver_xf86-input-{evdev,joystick,keyboard,mouse,synptics},
	xdriver_xf86-input-{tslib,vmmouse,void},
	xdriver_xf86-video-{ark,ast,ati,cirrus,dummy,geode,glide,glint},
	xdriver_xf86-video-{i128,intel,mach64,mga,neomagic,newport},
	xdriver_xf86-video-{openchrome,r128,savage,siliconmotion,sis},
	xdriver_xf86-video-{tdfx,trident,vesa,vmware,wsfb}, xenomai,
	xfont, xinetd, xkeyboard-config, xlib_lib{FS,ICE,SM,X11},
	xlib_libX{scrnSaver,au,aw,cursor,dmcp,ext,fixes,font,ft,i},
	xlib_libX{inerama,mu,pm,randr,res,tst,v,vMC,xf86dga,xf86vm},
	xlib_lib{dmx,fontenc,pciaccess,xkbfile}, xlib_xtrans,
	xproto_{applevm,bigreqs,dri2,fonts,gl,input,kbd,record}proto,
	xproto_{resource,scrnsaver,xcmisc,xext,x}proto,
	xserver_xorg-server, xutil_makedepend, xz, zeromq

	New packages: aircrack-ng, bcusdk, chrony, crda,
	cryptodev-linux, cppzmq, czmq, dtach, enscript, exfat,
	exfat-utils, f2fs-tools, fan-ctrl, filemq, foomatic-filters,
	genimage, genpart, glibmm, gnuplot, gtest, gutenprint, hplip,
	iozone, jansson, jhead, jquery-keyboard, jquery-ui,
	jquery-ui-themes, json-glib, json-javascript, lcms2, libpfm4,
	libpthsem, libserial, libsigsegv, libtasn1, libwebsockets,
	libxkbcommon, libxml++, linknx, log4cxx, mongoose, mongrel2,
	mtools, ne10, nmap, nodejs, openobex, openpgm, poppler,
	protobuf-c, python-m2crypto, python-thrift, qjson, qt5base,
	qt5declarative, qt5graphicaleffects, qt5imageformats,
	qt5jsbackend, qt5multimedia, qt5quick1, qt5script, qt5svg,
	qt5webkit qt5xmlpatterns, rapidjson, redis, swig, texinfo,
	tzdata, urg, ussp-push, wayland, webp, weston, wireless-regdb,
	wireshark, wvdial, wvstreams, xcb-util-image, xcb-util-wm,
	xcursor-transparent-theme, zic, zmqpp, zyre

	Removed packages: microperl, ocf-linux, xapp_xinit,
	xapp_xplsprinters, xapp_xprehashprinterlist,
	xfont_font-bitstream-speedo,
	xlib_lib{Xfontcache,XprintAppUtil,XprintUtil,Xp,oldX,xkbui},
	xproto_{print,xf86rush}proto

	Deprecated packages: vala

	Issues resolved (http://bugs.uclibc.org):

	#1291: Add support for Faraday 526 arm processor (fa526)
	#2683: cups does not install correctly to target
	#3313: mesa3d fails to build
	#5186: initramfs/cpio should support lzo compression
	#5636: agetty - cannot get controlling tty error - need updated...
	#5906: collectd client headers not exported
	#5966: bison unnecessarily required as build dependency
	#6140: --enable-fileinfo not applied for php package
	#6164: openvpn usage of ip tool from Busybox

2013.02, Released February 28th, 2013:

	Misc manual updates.

	Updated/fixed packages: busybox, collectd, flashbench,
	libgtk2, libupnp, mii-diag, quota

2013.02-rc3, Released February 26th, 2013

	Minor fixes.

	Updated/fixed packages: conntrack-tools, dialog,
	enlightenment, haserl, keyutils, libfif, libmad,
	linux-firmware, linux-fusion, matchbox-desktop, matchbox-wm,
	ruby, spawn-fcgi, vtun

	Issues resolved (http://bugs.uclibc.org):

	#5960: fusion.ko driver does not install to target rootfs

2013.02-rc2, Released February 19th, 2013

	Fixes all over the tree.

	Various manual updates and fixes.

	Updated/fixed packages: busybox, collectd, gesftpserver,
	glib-networking, gnutls, inotify-tools, libcurl, libffi,
	libglib2, libtorrent, libvorbis, neard, network-manager,
	ntfs-3g, openssl, qt, rpi-userland, rtorrent, thttpd, vim.

	Issues resolved (http://bugs.uclibc.org):

	#5906: collectd client headers not exported

2013.02-rc1, Released February 10th, 2013

	Toolchain: Crosstool-ng 1.17.0, default to GCC 4.6.3, target
	libraries install fixed. Add Linaro ARM
	2012.11/2012.12/2013.01, AArch64 12.11/12.12/13.01. Sourcery
	CodeBench MIPS 2012.03/09. Infrastructure to warn about
	missing 32bit support for binary toolchains. Toolchain wrapper
	is now relocatable. Add GDB 7.5.1 / Remove 6.8 / 7.0 /
	7.1. Deprecate uClibc 0.9.31.

	Architecture: Xtensa fixes, add missing powerpc variants, arm
	1136jf-s rev1, add A5/A15, neon support toggle, OABI
	deprecated. Sparc: drop old unused variants

	Bootloaders: At91bootstap: fix upstream URL, Barebox: add
	2012.12/2013.01/2013.02, remove 2012.08/09/10, lzop fixes,
	environment image support, U-Boot: add 2013.01.01

	Linux: fix appended dtb handling for v3.8+ kernels, support
	multiple device trees

	Defconfigs: calao USB-A9260, snowball, QEMU PPC440 on ML507
	board, QEMU ARM Exynos4210, Kernel version in QEMU defconfigs
	updated, at91rm9200df: misc fixes. Lock kernel headers to
	match kernel.

	Infrastructure: Git download fixes. Toolchain make target
	renamed from 'cross' to 'toolchain'. Eclipse integration
	support. Option to set root password, post image scripts,
	config scripts handling.

	Updated/fixed packages: alsa-lib, argp-standalone, argus,
	arptables, atk, audiofile, axel, beecrypt, bind, bison,
	bluez_utils, boost, cairo, can-utils, bmon, boa, busybox,
	cairo, ccache, cdrkit, cifs-utils, cjson, cmake, collectd,
	connman, coreutils, cpanminus, cups, dbus, dhcp, dialog,
	diffutils, directfb, distcc, divine, dnsmasq, docker,
	dosfstools, dstat, e2fsprogs, ebtables, ed, empty, ethtool,
	expedite, fbset, fbv, ffmpeg, flex, fltk, fluxbox, freetype,
	gadget-test, gawk, gdb, genext2fs, gettext, giblib,
	glib-networking, gmp, gmpc, gnupg, gnutls, gpsd,
	gst-plugins-{bad,base,good}, gstreamer, gzip, haserl, hdparm,
	heirloom-mailx, hiawanta, hostapd, icu, imagemagick, imlib2,
	inadyn, infozip, iproute2, ipset, iptables, iw, jpeg, jquery,
	jquery-sparklines, jqeury-validation, kismet, kmod, lame,
	libao, libcap, libcurl, libdvdnav, libdvdread, libecore,
	libedbus, libedje, libeet, libefreet, libeina, libeio,
	liberation, libelementary, libembryo, libethumb, libev,
	libevas, libffi, libfribidi, libfuse, libgcrypt, libglib2,
	libgpg-error, libgtk2, libhid, libidn, libmicrohttpd, libmpd,
	libnl, libnspr, libnss, libogg, libpcap, libplayer, libpng,
	libroxml, librsvg, libseccomp, libsigc, libsndfile, libungif,
	libupnp, liburcu, libusb-compat, libvncserver, libvorbis,
	libxml2, libxslt, lighttpd, links, linux-firmware,
	linux-fusion, ltp-testsuite, ltrace,
	lttng-{babel,libust,modules,tools}, lvm2, lua, luajit, lzop,
	matchbox-{desktop,lib}, mdadm, metacity, midori, minicom, mpd,
	mpfr, mplayer, mtd, mysql_client, ncurses, neon, netatalk,
	networkmanager, nspr, ntfs-3g, nuttcp, ofone, olsr, openssl,
	openvpn, opkg, oprofile, opus, opus-tools, orc, ortp, pango,
	pciutils, pcmanfm, pcre, pcsc-lite, perl, php, pixman,
	pkgconf, polarssl, pptp-linux, proxychains, pulseaudio,
	python, python3, qemu, qextserialport, qt, quagga, radvd,
	readline, rng-tools, rt-tests, rubix, ruby, sam-ba, samba,
	sane-backends, sconeserver, scons, screen, sdl, sdl_gfx,
	sdl_mixer, sdl_ttf, sdparm, sed, ser2net, smartmontools,
	speex, sqlite, squid, sshfs, strace, sudo, sylpheed, tn5250,
	taglib, tar, torsmo, transmission, tslib, uboot-tools, ulogd,
	usb_modeswitch, util-linux, valgrind, vim, vsftpd, wavpack,
	webkit, wipe, wireless_tools, wpa_supplicant, xapp_xinit,
	xapp_xinput-calibrator, xapp_xman, xapp_xmh, xlib_libX11,
	xlib_libXdmcp, xlib_libXft, xlib_libpthread-stubs,
	xlib_xtrans, xproto_xcmiscproto, xproto_xextproto,
	xserver_xorg-server, xstroke, xvkbd, xz

	New packages: b43-firmware, b43-fwcutter, bustle,
	cache-calibrator, cegui06, celt051, classpath, curlftpfs,
	dvb-apps, dvbsnoop, elfutils, enlightenment, firmware-imx,
	flashbench, gd, gesftpserver, gst-fsl-plugins, httping, iftop,
	imx-lib, jamvm, jpeg-turbo, keyutils, libatasmart, libcofi,
	libebml, libevas-generic-loaders, libfslcodec, libfslparser,
	libfslvpuwrap, libgsasl, libiscsi, libmatroska, libmcrypt,
	libmhash, libqwt, libseccomp, libsha1, linenoise, mcrypt,
	media-ctl, ncdu, neard, neardal, nettle, perf, polkit,
	proxychains, python-bottle, python-pyparsing, rpi-firmware,
	rpi-userland, sg3_utils, slirp, snowball-hdmiservice, spice,
	spice-protocol, tcllib, tvheadend, udisks, usbredir
	ux500-firmware, vde2, xcb-utils-keysyms, yavta,
	zd1211-firmware

	Removed packages: customize, xdriver_xf86-input-{acecad,aiptek},
	xdriver_xf86-video-{apm,chips,i740,rendition,s3,s3virge,sisusb},
	xdriver_xf86-video-sun{cg14,cg3,cg6,ffb,leo,tcx},
	xdriver_xf86-video-{tsend,xgi,xgixp}

	Deprecated packages: xstroke

	Issues resolved (http://bugs.uclibc.org):

	#4237: building shared openssl w/-Os fails due to gcc bug
	#5690: python3 does not obey to BR2_PACKAGE_PYTHON3_PYC_ONLY=y
	#5602: python3 should install a "python" symbolic link
	#5846: Extra slash added to last slash in URL

2012.11.1, Released January 3rd, 2013:

	Toolchain: Fixed non-largefile builds on recent Ubuntu
	versions.

	Arch: fix missing x86/generic handling, Build for Xtensa with
	longcalls option.

	Updated/fixed packages: dosfstools, qt

2012.11, Released December 2nd, 2012:

	Git shallow clone fix for older git version.

	Updated/fixed packages: ctuio, libtool

	Issues resolved (http://bugs.uclibc.org):

	#5726: List all the available hook points

2012.11-rc2, Released November 30th, 2012:

	Minor fixes around the tree.

	Various manual updates and fixes.

	Add checks for legacy features.

	Updated/fixed packages: acpid, alsa-lib, arptables, binutils,
	busybox, ccache, cjson, cramfs, directfb, flex, fluxbox, gdb,
	hiawatha, igh-ethercat, imagemagick, imlib2, lcdproc,
	libdaemon, libecore, libhid, libmad, libpcap, libsigc, libusb,
	linux-fusion, matchbox, ocf-linux, owl-linux, python, rrdtool,
	scons, strace, sylpheed

	Issues resolved (http://bugs.uclibc.org):

	#5732: Error : package/alsa-lib/alsa-lib.mk

2012.11-rc1, Released November 17th, 2012

	Fixes all over the tree and new features.

	Defconfigs: use u-boot 2012.10 on at91 and beaglebone,
	sheevaplug + qemu: bump kernel version, add qemu-mips64-malta
	+ nitrogen6x defconfigs.

	Bootloaders: add u-boot 2012.07/10, ais target format, add
	barebox 2012.08/09/10/11, linker overlap issue fix for
	at91bootstrap, mxs-bootlets updated for new Barebox versions.

	Toolchains: binutils 2.23.1, gcc 4.7.2, default to gcc 4.6.x,
	Codebench arm/sh/x86 2012.03/09, Linaro 2012.08/09/10.
	Libtirpc support for modern glibc variants. Toolchain on
	target has been deprecated.

	Initial Aarch64 support, Xtensa support re-added.

	Infrastructure: Use shallow git clone when possible, use
	tarballs rather than git URLs for github. Moved to pkgconf
	rather than pkg-config. System directory added, default
	skeleton/device tables moved. More than 1 post-build script
	can now be used. output/target now contains a
	THIS_IS_NOT_YOUR_ROOT_FILESYSTEM warning, to help people
	understand how to (not) use it.

	Manual has been reworked and extended.

	Legal-info: Lots of package annotations, CSV file fixes,
	_LICENSE / _REDISTRIBUTE splitup, per-package hooks.

	Updated/fixed packages: acpid, alsa-lib, alsa-utils,
	alsamixergui, attr, autoconf, automake, bash, bind, binutils,
	bison, blackbox, bluez-utils, busybox, cairo, can-utils,
	cifs-utils, cjson, cmake, collectd, connman, conntrack-tools,
	coreutils, cups, cvs, dbus, dhcp, directfb, dmalloc, dnsmasq,
	dropbear, e2fsprogs, ethtool, fbdump, feh, fftw, file,
	flashrom, fluxbox, gdb, gdisk, gdk-pixbuf, genext2fs, gettext,
	gnutls, gpsd, gqview, grep, gsl, gst-plugins-{bad,good},
	hdparm, hiawatha, hostapd, input-tools, iproute2, ipset,
	iptables, iw, json-c, kexec, kmod, lcdproc, leafpad, less,
	libcurl, libdrm, libdvdnav, libdvdread, libffi, libfuse,
	libglib2, libhid, liblockfile, libmad, libmbus, libmnl,
	libnetfilter_{acct,conntrack,cthelper,cttimeout,queue},
	libnfc, libnfc-llcp, libnfnetlink, libnl, libnspr, libnss,
	libpcap, libplayer, libtool, libtorrent, liburcu, libv4l,
	libxcb, libxml2, libxslt, links, linux-firmware, lm-sensors,
	lmbench, lockfile-progs, logrotate, lshw, lsof,
	lttng-babeltrace, lttng-tools, lua, luajit, mesa3d, microperl,
	mii-diag, module-init-tools, mpc, mpd, mpg123, mplayer,
	mtd-utils, mysql_client, nbd, ncurses, netatalk, netkitbase,
	netkittelnet, netsnmp, newt, nfs-utils, openntpd, openssh,
	openssl, opkg, patch, pciutils, pcre, php, poco, polarssl,
	popt, portmap, pppd, procps, pulseaudio, python, python-nfc,
	python-protobuf, qt, quota, rp-pppoe, rtorrent, sam-ba, samba,
	scons, sdl_gfx, smartmontools, sqlite, squid, strace, sudo,
	sylpheed, tcpdump, tremor, ttcp, tiff, unionfs,
	usb_modeswitch, usbutils, util-linux, vala, valgrind, vpnc,
	vsftpd, webkit, wget, which, wpa_supplicant, x11vnc, xapp_*,
	xdriver_*, xenomai, xfont_*, xinetd, xl2tp, xlib_*, xlsclient,
	xproto_*, xserver_xorg-server, xutil_util-macros, xz, zeromq

	New packages: arptables, at91bootstrap3, boot-wrapper-aarch64,
	ccid, cpanminus, cpuload, erlang, evtest, fb-test-apps,
	fxload, gdbm, gnupg, googlefontdirectory, grantlee, gsl,
	lcdapi, liblo, liblog4c-localtime, libtirpc, linux-pam,
	lua-msgpack-native, macchanger, mtdev, mtdev2tuio, nfacct,
	opus, opus-tools, pcsc-lite, perl, pkgconf, python-meld3,
	python3, qemu, qextserialport, qtuio, rpcbind, schifra,
	sconeserver, supervisor, time, ulogd, usb_modeswitch_data,
	yasm

	Deprecated packages: netkitbase, netkittelnet

	Issues resolved (http://bugs.uclibc.org):

	#807:  [PATCH] samba - make iconv and smbd optional
	#3049: binutils have a sysroot bug in ld
	#5330: update vsftpd to 3.0.0
	#5486: libglib2 build fails on: libs/libglib-2.0.so: undefined...
	#5666: Fails to build python 2.7.2 for 2440 arm

2012.08, Release August 31th, 2012

	Updated/fixed packages: microperl, cups, luajit, rrdtool,
	prboom, oprofile.

	Added license information for: sqlite.

	Changed the source URLs of all packages located on Sourceforge
	in order to use the automatic mirror selection URL
	downloads.sourceforge.net, and get rid of the
	BR2_SOURCEFORGE_MIRROR option.

2012.08-rc3, Released August 25th, 2012

	Updated/fixed packages: libglib2, netsnmp, freetype, libfuse,
	libpng, x11vnc, zlib, gpsd, ifplugd, bash, distcc.

	Added license informations for: barebox, grub, syslinux,
	uboot, xloader, yajl, zlib, zxing, alsa-lib, alsa-utils,
	faad2, nano, fbdump, rsync, librsync, fontconfig,
	inotify-tools,

2012.08-rc2, Released August 15th, 2012

	Updated/fixed packages: imagemagick, sudo, crosstool-ng.

	Added license informations for: mxml, nanocom, empty, expat,
	lua, lucjson, xinetd, cjson, luaexpat, lmbench, bwm-ng,
	input-event-daemon, luajit, cgilua, copas, coxpcall,
	luafilesystem, luasocket, rings, wsapi, xavante, libtpl,
	avahi, busybox, libfcgi, ifplugd, libcgicc, libcurl,
	libdaemon, libdnet, libgpg-error, libpcap, libpng, lighttpd,
	mtd, openssl, psmisc, socat, spawn-fcgi.

	Fixes to Microblaze external toolchains
	configuration. Improvements of the pkg-stats
	script. Out-of-tree fix for the graph-depends script.

	Kernel headers version bump.

2012.08-rc1, Released August 1st, 2012

	Fixes all over the tree and new features.

	Integration of a legal information reporting infrastructure,
	which allows to generate detailed informations about the
	licenses and source code of all components of a system
	generated by Buildroot. License information will progressively
	be added on packages.

	Default configuration files added for Calao-systems USB-A9263
	and Calao-systems USB-A9G20-LPW.

	External toolchains update: allow download of a custom
	toolchain, add Linaro 2012.05 and 2012.06 for ARM, add
	Blackfin toolchain 2012R1-BETA1, add Sourcery CodeBench MIPS
	2011.09.

	Allow the restriction of downloads to the primary site only.
        This is useful for project developers who want to ensure that
        the project can be built even if the upstream tarball
        locations disappear.

	Add a 'System configuration' choice to select between 3
	different init systems: Busybox init, SysV init and Systemd
	init.

	Cleanups to the package infrastructure. The visible change to
	developers is that $(eval $(call AUTOTARGETS)) is now $(eval
	$(autotools-package)), and similarly for other package
	infrastructures and host packages. Refer to the documentation
	for details.

	By default, automatic detection of the number of compilation
	jobs to use, depending on the number of CPUs available.

	Improvements to generate systems with static libraries only
	(infrastructure and package fixes).

	Add proper support in the Linux kernel package to generate
	Device Tree Blobs or combined Device Tree / Kernel
	images. This will be useful on Microblaze, PowerPC and ARM,
	which are architectures making extensive use of the Device
	Tree.

	Updated/fixed packages: audiofile, autoconf, automake, axel,
	barebox, bash, beecrypt, berkeleydb, bind, bison, bluez_utils,
	bonnie, boost, busybox, bsdiff, bwm-ng, bzip2, cifs-utils,
	cgilua, cmake, connman, conntrack-tools, crosstool-ng, cups,
	dbus, dhcp, dnsmasq, e2fsprogs, eeprog, ethtool, faad2, fbv,
	ffmpeg, freetype, gmp, gnutls, gob2, gpsd, grep,
	gst-plugins-base, gst-plugins-good, gzip, hiawatha, hostapd,
	htop, icu, igh-ethercat, imagemagick, input-tools, iostat,
	iproute2, ipset, iptables, iw, kmod, less, libcap, libgci,
	libconfig, libcurl, libelf, libevas, libeXosip2, libexif,
	libfuse, libidn, libmad, libmbus, libmnl,
	libnetfilter-conntrack, libnl, libnspr, libnss, libogg,
	libosip2, libpcap, libpng, libroxml, liburcu, libusb, libxml2,
	libxslt, lighttpd, linux, ltrace, lttng-libust, lttng-modules,
	lttng-tools, lua, m4, memtester, midori, mii-diag,
	module-init-tools, mpfr, mpg123, mrouted, msmtp, mtd, mxml,
	mysql_client, nasm, nbd, ncurses, nfs-utils, opencv, openocd,
	openssl, pciutils, php, polarssl, portaudio, pppd,
	pthread-stubs, pulseaudio, qt, quagga, quota, radvd, rpm,
	rrdtool, samba, sam-ba, scons, sdl_gfx, sdl_sound, speex,
	sqlite, squashfs, squid, sudo, synergy, syslinux, systemd,
	tar, tcpdump, tcpreplay, udev, usbutils, valgrind, wget,
	wpa_supplicant, wsapi, xavante, xserver_xorg-server, zlib

	New packages: cjson, collectd, dfu-util, dmidecode, elftosb,
	fbterm, flashrom, freerdp, inadyn, libfreefare,
	libnetfilter_cttimeout, libnfc, libnfc-llcp, liboping,
	libtorrent, linphone, logsurfer, lshw, luacjson, luaexpat,
	luajit, mediastreamer, mobile-broadband-provider-info, monit,
	mxs-bootlets, nanocom, nss-mdns, ofone, omap-u-boot-utils,
	opkg, ortp, owl-linux, python-id3, python-nfc, quota,
	ramspeed, rtorrent, sound-theme-borealis,
	sound-theme-freedesktop, sysprof, webrtc-audio-processing,
	xinetd, zxing

	Issues resolved (http://bugs.uclibc.org):

	#1315: Allow use of older external toolchains without sysroot
               support [won't fix]
	#5276: Hiawatha needs to manage IPV6 if so [fixed]
	#5360: buildroot fails when building "host-libglib2 2.30.2
               Building" [won't fix, upstream problem]
	#5384: Can't build packages relying on gets on newer glibc
               [fixed]

2012.05, Released May 30th, 2012:

	Updated/fixed packages: busybox, netsnmp, pptp-linux

2012.05-rc3, Released May 25th, 2012:

	Minor fixes around the tree.

	Infra: Fix for DOWNLOAD macro when using primary mirrors with
	scp targets.

	Toolchain: Kernel headers 3.2.18 / 3.3.7.

	Updated/fixed packages: binutils, bison, busybox, cifs-utils,
	gnuchess, gpsd, iperf, libmpeg2, mtd, ntfs-3g, oprofile,
	xserver-xorg

2012.05-rc2, Released May 18th, 2012:

	Fixes all over the tree.

	Toolchain: uClibc: Use 0.9.33.2, Crosstool-ng: fix gperf
	dependency, disable decimal floats support, Linux 3.2.17 /
	3.3.6 kernel headers. Fix sysroot copy handling for toolchains
	without C++ support.

	Updated/fixed packages: apr, apr-util, ccache, dnsmasq,
	heirloom-mailx, gdb, ndisc6, opencv, openssl, socat, vala

2012.05-rc1, Released May 10th, 2012:

	Fixes all over the tree and new features.

	Use /etc/os-release for version info rather than
	/etc/br-version.

	CMake toolchain file moved to $HOST_DIR/usr/share/buildroot.

	Apply-patches.sh: cleanups, archived patches handling fixes,
	support series files.

	Defconfigs: beaglebone, mx53qsb, pandaboard, qemu configs for
	arm-vexpress/microblaze/ppc-mpc88544ds, use 3.2.x for
	atngw100, use 3.3.x for qemu configs.

	Menu structure: Libraries moved out of multimedia section

	Atom processor support. Prescott fix, blackfin ABI fix,
	Microblaze architecture support (using ext toolchain). Cleanup
	architecture names, deprecate Xtensa support.

	Toolchain: Add GCC 4.4.7, 4.6.3, 4.7.0. uClibc 0.9.33.1,
	default to uClibc 0.9.33.x, enable
	UCLIBC_SUPPORT_AI_ADDRCONFIG by default, static and 64bit
	fixes for external toolchains, linaro ext toolchains, new
	sourcery codebench ext toolchains, GDB 7.4.1, crosstool-ng
	1.15.2.

	Bootloaders: U-Boot: add 2012.04.01, SPL and u-boot.img
	support. Barebox: add 2012.04, remove 2011.12.

	Updated/fixed packages: alsa-lib, alsa-utils, at, atk, avahi,
	barebox, berkeleydb, bind, bluez_utils, boost, busybox,
	can-utils, ccache, cifs-utils, coreutils, cups, dbus, dhcp,
	directfb, dnsmasq, doom-wad, dosfstools, e2fsprogs, expat,
	fakeroot, feh, ffmpeg, file, fis, freetype, gamin, gawk,
	gdk-pixbuf, gettext, giblib, glib-networking, gmp, gnutls,
	gpsd, grep, gstreamer, gst-plugins-{bad,base,good,ugly},
	haserl, hdparm, imagemagick, iproute2, iptable, iw, kexec,
	kmod, lame, libaio, libarchive, libatomic_ops, libconfig,
	libcurl, libdvdnav, libdvdread, libedbus, libethumb, libffi,
	libfuse, libglib2, libgtk2, libhid, libmad, libmbus, libmpeg2,
	libnl, libplayer, libpng, libsigc, libsoup, libupnp, liburcu,
	libusb, libusb-compat, libxml2, libxml-parser-perl, libxslt,
	lighttpd, linux-firmware, linux-fusion, lite, lsof, ltrace,
	lttng-libust, lua, m4, makedevs, microperl, mpd, mpfr, mpg123,
	mrouted, mtd, mysql_client, nbd, ncftp, ncurses, neon,
	netsnmp, network-manager, nfs-utils, ngrep, ntfs-3g, openntpd,
	openssh, openssl, parted, pango, pcre, php, pixman, poco,
	psmisc, pulseaudio, python, qt, quagga, radvd, rpm, rsync,
	ruby, samba, sam-ba, sane-backends, sawman, screen, sdl_net,
	smartmontools, speex, sqlite, squashfs3, squid, sshfs, sudo,
	syslinux, sysstat, taglib, tcpdump, tftp-hpa, transmission,
	tiff, tinyhttpd, uboot-tools, udev, uemacs, unionfs, usbutils,
	util-linux, vala, valgrind, vim, vsftpd, wget, wipe,
	wpa_supplicant, xdriver_xf86-{input-vmmouse,video-fbdev},
	xfsprogs, zlib

	New packages: apr, apr-util, audiofile, bellagio,
	conntrack-tools, empty, fmtools, glib-networking,
	heirloom-mailx, hiawatha, latencytop, lcdproc, libcap-ng,
	libdmtx, libfcgi, libnetfilter_conntrack, libnfnetlink,
	libtpl, localedef, minicom, msmtp, ndisc6, netatalk,
	ocf-linux, openswan, parted, polarssl, protobuf, read-edid,
	socketcand, stress, systemd, ushare, zeromq

	Deprecated packages: ttcp

	Removed packages: ntfsprogs

	Issues resolved (http://bugs.uclibc.org):

	#2353: [lua] fix build with 2010.08-rc1
	#2503: Microperl fails build on MIPSel or with Fedora13.x86_64
	#2557: [PATCH] mkfs.xfs complains about missing libxfs.so.0
	#2881: Can't build project statically with external toolchain
	#3751: MIPS: fix BR2_GCC_TARGET_ABI for MIPS n64
	#4808: ccache may build against wrong zlib
	#4880: New package lcdproc
	#4886: New package protobuf
	#4892: build fails on ltp-testsuite-20101031/testcases/kernel/fs/...
	#4898: * make: [target-finalize] Error 1 (ignored)*
	#4985: Qt 4.7.4 build crashes with Linux 2.6.29
	#4970: udev 181 fails to build if kernel version 3.3 is selected
	#5018: dialog broken: exits with assert in uClibc
	#5102: qt package moc, uic, rcc read from wrong place
	#5144: Patch to fix ixon bug in uemacs
	#5198: Line graphics output is broken in GNU Screen
	#5204: Missing terminfo file(s) for GNU screen terminal type

2012.02, Released February 29th, 2012:

	Updated/fixed packages: libecore

2012.02-rc3, Released February 27th, 2012:

	Fixes all over the tree.

	Automatic host dependencies handling for cmake packages
	fixed. Customize package deprecated as using a post-build
	script is nowadays the preferred way of adding extra stuff to
	the rootfs.

	Linux-headers 3.0.x / 3.2.x stable version bumped.

	QEMU defconfigs updated to 3.2.x kernels and readme fixed.

	Updated/fixed packages: dropbear, ffmpeg, libpng

2012.02-rc2, Released February 19th, 2012:

	Fixes all over the tree.

	Toolchain: uClibc: Added upstream post-0.9.33 fixes, Bump
	linux-headers 3.0.x / 3.2.x stable versions.

	Documentation: Added makedev / <pkg>_DEVICES /
	<pkg>_PERMISSIONS documentation.

	Updated/fixed packages: busybox, ffmpeg, gst-dsp, libecore,
	libvncserver, mxml, python.

2012.02-rc1, Released February 12th, 2012:

	Fixes all over the tree and new features.

	Toolchain: Default to GCC 4.5.x, add binutils 2.22. Java
	support removed, Powerpc SPE ABI support. GDB ELF support fix,
	GDB 7.4, crosstool-NG 1.13.4.

	Gentargets: scp and mercurial support.
	Autotools: derive host dependencies from target by default.
	Packages can now declare device table snippets.

	Host utilities menu with commonly used host tools.

	defconfigs: qemu configs for x86-64, mips and sparc, at91
	defconfigs now use modern U-Boot / mainline Linux, added
	lpc3250 defconfigs.

	uClibc: remove 0.9.30, backport unshare() support, add
	0.9.32.1 / 0.9.33, use same config for ctng.

	Bootloaders: U-Boot: add 2011.12, remove 2010.xx versions,
	Barebox: add 2012.01/02, remove 2011.10/11, LPC32xx
	bootloaders added.

	Various manual updates. Release tarballs now contain generated
	manual in text/html/pdf formats.

	Buildroot now calls the stop function of scripts in
	/etc/init.d at shutdown.

	Updated/fixed packages: atk, avahi, barebox, bash, beecrypt,
	bind, binutils, bison, bluez_utils, bzip2, busybox, cairo,
	ccache, cdrkit, coreutils, cramfs, dbus, dbus-glib, dialog,
	diffutils, dmalloc, dropbear, e2fsprogs, ebtables, ed,
	ethtool, expat, ffmpeg, file, fis, flex, fluxbox, fontconfig,
	freetype, gawk, grep, gst-dsp, gst-ffmpeg, gst-plugins-base,
	hdparm, hostapd, htop, i2c-tools, icu, iproute2, ipsec-tools,
	ipset, iptables, iw, jpeg, kismet, lame, libcap, libcgi,
	libev, libeXosip2, libffi, libftdi, libgpg-error, libgtk2,
	libidn, libmms, libmnl, libmodbus, libnl, libogg, libosip,
	libpcap, libpng, libraw1394, libroxml, libusb, libusb-compat,
	libv4l, libvorbis, libxcb, libxml-parser-perl, libxslt,
	lighttpd, links, lm-sensors, lua, m4, module-init-tools, mpc,
	mesa3d, mpd, mpfr, mplayer, mtd-utils, nano, nbd, ncurses,
	netperf, netsnmp, ntp, opencv, openocd, openssl, openvpn, orc,
	pciutils, pcre, pixman, pkg-config, poco, popt, proftpd,
	python, python-serial, qt, ruby, samba, sdl, sdparm,
	squashfs3, sshfs, sqlite, squid, sudo, syslinux, tcl, tcpdump,
	ti-utils, tiff, tremor, uboot, uboot-tools, udev, usbmount,
	util-linux, vala, valgrind, vsftpd, wpa_supplicant,
	xapp_{bdftopcf,mkfontdir,mkfontscale,xkbcomp,xcursorgen,xinit},
	xapp_xinput, xapp_xman, xcb-util, xdm, xenomai,
	xf86-video-sis, xfont_{encodings,font-util},
	xlib_lib{fontenc,X11,Xau,Xcursor,Xdmcp,Xfixes,Xfont,Xrender},
	xlib_libxkbfile, xterm, xutil_makedepend, yajl

	New packages: boost, connman, dstat, expedite, explorercanvas,
	feh, flot, giblib, igh-ethercat, imlib2, jquery,
	jquery-sparklines, jquery-validation, jsmin, kmod, libecore,
	libedbus, libedje, libeet, libeina, libelementary, libesmtp,
	libethumb, libevas, libical, libmbus, liboauth, liburcu,
	libvncserver, linux-firmware,
	lttng-{babeltrace,libust,modules,tools}, NetworkManager,
	open2300, python-distutilscross, python-dpkt,
	python-netifaces, python-pygame, python-setuptools, rt-tests,
	sam-ba, sane-backends, sqlcipher, transmission, unionfs,
	xf86-input-tslib, xinput-calibrator

	Issues resolved (http://bugs.uclibc.org):

	#743:  Add Transmission bit torrent option to buildroot
	#755:  Add Boost libraries as a package
	#2299: Add crypto support to libsoup
	#2617: Pixman 0.19.2 & Cairo 1.10.0
	#3403: libgpg-error: bump to version 1.10
	#3409: libgpg-error: download from gnupg.org
	#3421: nano: make tiny flag optional
	#3691: New EFL packages
	#4664: Cannot patch AT91Bootstrap
	#4700: setlocalversion not working for combination svn/ubuntu 11.10...
	#4760: Qt: add host-pkg-config to dependency-list

2011.11, Released November 30th, 2011:

	Fixes all over the tree.

	Bump kernel headers / default Linux version to 3.1.4.

	Updated/fixed packages: ruby

2011.11-rc3, Released November 26th, 2011:

	Fixes all over the tree.

	Toolchain: Fix gdb dependencies for external toolchains,
	adjust uClibc patches so they don't confuse modern versions of
	patch, bump crosstool-ng, kernel headers and linux versions.

	Updated/fixed packages: busybox, freetype, mplayer, opencv,
	php, rsyslog, ruby, thttpd, xapp_xf86dga

	Issues resolved (http://bugs.uclibc.org):

	#4357: Prevent patch commands from accessing source control
	#4369: Fix permissions on untared lsof archive

2011.11-rc2, Released November 18th, 2011:

	Fixes all over the tree and new features.

	Updated asciidoc documentation

	Toolchain: Bumped 3.x stable kernel headers, use wget in
	crosstool-ng as well, bump crosstool-ng version, gdb fixes,
	uClibc sparc fix.

	Updated/fixed packages: distcc, file, gst-plugins-bad, libxcb,
	mplayer, newt, qt, rpm, rrdtool, tar, tftpd

	Issues resolved (http://bugs.uclibc.org):

	#3355: mplayer fails to build
	#4021: uClibc: undefined reference to `__GI___errno_location'
	#4297: Qt's qmake uses wrong pkg-config

2011.11-rc1, Released November 11th, 2011:

	Fixes all over the tree and new features.

	Moved misc scripts and support stuff to support/. Renamed
	patch-kernel.sh to support/scripts/apply-patches.sh.

	Documentation: Moved to asciidoc format, make targets to
	generate text/html/pdf/epub output added.

	Defconfigs: Qemu configs updated to 3.1 kernel and readmes
	added.

	Bootloaders: Add support for custom git tree / tarballs for
	barebox, similar to how it's handled for u-boot. Clean up
	menuconfig options.

	Toolchain: Update external codesourcery toolchain download
	URLs after Codesourcery got bought by Mentor, add x86
	toolchain, update toolchain versions and optimize toolchain
	sysroot copying. Fix uClibc 0.9.32 builds for e500 PPC,
	updated GDB versions / download URLs. Binutils
	libbfd/libopcodes static/dynamic linking fix. GCC 4.6.2 added,
	use ctng-1.13.0.

	Package infrastructure: Support for local packages /
	overrides, package dir / name arguments dropped from
	{GEN,AUTO,CMAKE}TARGETS.

	Linux: Kernel extensions infrastructure support, Xenomai +
	RTAI support.

	Updated/fixed packages: acpid, bind, busybox, dash, dbus,
	dbus-glib, directfb, dnsmasq, drystone, e2fsprogs, ethtool,
	fakeroot, fbdump, file, freetype, fuse, gamin, gmp, gmpc,
	gnutls, gob2, gst-plugins-{base,bad,good,ugly}, gstreamer,
	hostapd, ifplugd, imagemagick, intltool, ipsec-tools, ipset,
	iptables, iw, jpeg, kexec, leafpad, less, libargtable2, libao,
	libconfuse, libcuefile, libcurl, libdaemon, libevent,
	libglib2, libiconv, libmpd, libreplaygain, libroxml,
	libsamplerate, libsndfile, libsoup, libsvgtiny, libtool,
	libxcb, lighttpd, links, linux-fusion, lite, lrzsz, lsof, lzo,
	lzop, makedevs, mcookie, mpg123, mpd, mpfr, mtd, musepack,
	mutt, mysql_client, ncftp, ncurses, neon, netcat, netsnmp,
	ntfs-3g, ntfsprogs, ntp, openntpd, openssh, openssl, oprofile,
	orc, pciutils, psmisc, python, qt, quagga, radvd, rpm, rsync,
	samba, sawman, sdl_sound, smartmontools, sqlite, squid,
	stunnel, sudo, sylpheed, sysstat, taglib, tar, tcpreplay,
	tslib, usbutils, util-linux, valgrind, wget, whetstone, which,
	wpa-supplicant, xdata_xcursor-themes, xmlstarlet, xterm

	New packages: bluez-utils, cifs-utils, fftw, fluxbox, json-c,
	libev, libftdi, libgeotiff, libmodbus, libplayer, live555,
	ngrep, noip, opencv, openocd, picocom, poco, portaudio,
	pulseaudio, pv, rtai, vala, xenomai.

	Removed packages: liboil, sfdisk, swfdec, webif

	Issues resolved (http://bugs.uclibc.org):

	#505:  live555: new package
	#507:  Enable live and tv options in MPlayer-1.0rc2
	#531:  let e2fsprogs package to export headers to staging dir if needed
	#1171: Linuxthreads new cannot find sysdep.h
	#1357: Add bluez to buildroot system
	#2107: New package: input-event-daemon
	#2599: New package: orc (Oil Runtime Compiler)
	#2605: gstreamer: Update to 0.10.30
	#2677: introducing util-linux-ng as replacement for util-linux
	#2917: Qt: Add declarative module
	#3145: jffs2 image generation fails
	#3271: netperf-2.4.5 fails to compile
	#3331: xdata_xcursor-themes depends on xcursorgen
	#3343: Add file:// download SITE_METHOD
	#3391: Add support for specifying an external kernel tree
	#3631: Error while compiling with Xorg
	#3709: oprofile doesn't build for mipsel
	#3925: midori not getting compile
	#4045: Add support for downloading i386 toolchains from codesourcery
	#4165: lrzsz-fix-symlink-at-rebuild.patch
	#4171: makedevs-unused-but-set-variable.patch
	#4183: Codesourcery toolchain download site has changed
	#4231: libneon.so: undefined reference to `SSL_SESSION_cmp'
	#4381: Add option to lighttpd to enable Lua support
	#4387: Make sure that dest dir exists before installing mtd files

2011.08, Released August 31th, 2011:

	Fixes all over the tree.

	Toolchain: Fix codesourcery 2009q3 ARM download, Linux 3.0.4
	kernel headers.

	Updated/fixed packages: ipset, python

2011.08-rc2, Released August 29th, 2011:

	Fixes all over the tree.

	Toolchain: crosstool-NG 1.12.1, use binutils 2.21 on
	mips/sh/older uClibc, disallow uClibc 0.9.32 on avr32/sh
	(broken).

	Defconfigs: kernel updates, fix mini2440 serial port config,
	remove old arm toolchain configs.

	Bootloaders: Fix grub patching, add barebox-{n,x,menuconfig}
	targets similar to linux/busybox.

	Updated/fixed packages: barebox, directfb, libsoup,
	libxml-parser-perl, mtd, ncurses, python, ti-utils, udev,
	usbmount, util-linux, xfont_font-misc-misc

	Issues resolved (http://bugs.uclibc.org):

	#3685: ncurses installation hangs due to old version of tic
	#4093: Grub fails to install bz2 patch after conversion to...

2011.08-rc1, Released August 4th, 2011:

	Fixes all over the tree and new features.

	Toolchain: uClibc 0.9.32 / NPTL support, 0.9.29 removed,
	ext-toolchain-wrapper improvements, improved non-MMU
	support. GCC 4.3.6 / 4.6.1.

	GENTARGETS infrastructure extended to cover bootloaders and
	Linux kernel as well. Options to retrive Linux/U-Boot from a
	custom git repo instead of upstream tarballs.
	Support for Linux 3.x and release candidate tarballs.
	X-Loader bootloader for omap added.

	Make source/external-deps now also works for external
	toolchains / crosstool-ng backend.

	Updated/fixed packages: autoconf, berkeleydb, bind, binutils,
	bmon, bridge-utils, busybox, cmake, dbus, dbus-glib,
	e2fsprogs, ethtool, ffmpeg, gst-plugins-{bad,base,good,ugly},
	gvfs, hostapd, iproute2, iptables, iw, jpeg, lame, libarchive,
	libdnet, libdrm, libgcrypt, libgtk2, libmpeg2, libpng,
	libsoup, lighttpd, linux-fusion, lzo, midori, mtd-utils,
	nfs-utils, openvpn, oprofile, orc, pkg-config, proftpd, qt,
	ruby, samba, sdl, shared-mime-info, sudo, sqlite, squid,
	synergy, udev, usbmount, usbutils, util-linux, valgrind,
	webkit, xorg-xserver, xz, zlib

	New packages: acl, attr, ebtables, gnutls, inotify-tools,
	ipset, libargtable2, libiqrf, libmnl, libnspr, libnss,
	libroxml, libyaml, live555, mxml, orc, rsyslog, sredird,
	statserial, stunnel, ti-utils, uboot-tools, yajl

	Deprecated packages: liboil, swfdec

	Removed packages: hal

	Issues resolved (http://bugs.uclibc.org):

	#3559: libnspr: Add new package
	#3595: patch to add libroxml
	#3565: libnss: Add new package
	#3583: xfonts_font-adobe-100dpi fails due to missing map file
	#3649: [PATCH] Add mapdir to existing pkg-config patch
	#3907: 2011.05 - Qt 4.7.3 not building on ARM
	#3961: Nfs-utils: Remove SUSv3-function index
	#3985: "help" target's defconfig list needs sort
	#3997: bump libroxml to v2.1.0

2011.05, Released May 27th, 2011:

	Updated/fixed packages: makedevs

2011.05-rc2, Released May 24th, 2011:

	Fixes all over the tree.

	Toolchain: Code sourcery ARM 2009q1 download URL fixed /
	2009q3 external toolchains added. Crosstool-NG bumped to
	1.11.3, eglic/glibc configuration fixes. Linux kernel 2.6.38.x
	bumped to 2.6.38.7.

	Updated/fixed packages: bind, fakeroot, kbd, psmisc, qt

2011.05-rc1, Released May 18th, 2011:

	Fixes all over the tree and new features.

	External toolchain improvements: We now build a binary
	toolchain wrapper and install it into HOST_DIR/usr/bin, which
	enforces the correct compiler arguments, making an external
	toolchain as easy to use outside of Buildroot as the internal
	ones are. This also brought a cleanup of CFLAGS, making the
	Buildroot build output easier to read.

	Rootfs device handling improvements: Choice between static
	/dev, devtmpfs and devtmpfs with either mdev or udev.

	Toolchain: More preconfigured codesourcery external
	toolchains, improved Crosstool-NG support, fix for GCC
	snapshot versions, GCC 4.4.6 / 4.5.3, experimental GCC 4.6.0
	support, target-GCC fixes, uClibc fixes, 0.9.32-rc3 support.

	Bootloaders: U-boot 2011.03, Barebox 2011.05.0

	Linux: support for custom kernel image targets, E.G. for
	powerpc builds with embedded device trees.

	Misc fixes for qemu defconfigs, ensuring correct serial
	terminal setup out of the box.

	Misc gentarget / autotools handling fixes.

	Updated/fixed packages: alsa-lib, alsa-utils, alsamixergui,
	atk, avahi, bind, bison, busybox, copas, dbus-glib, dhcp,
	dhcpdump, dnsmasq, dropbear, ethtool, fakeroot, ffmpeg, file,
	gamin, gnuconfig, gst-ffmpeg, gst-plugins-good, gtk2-engines,
	haserl, hostapd, icu, imagemagick, iproute2, iw, kismet, less,
	libcap, libdnet, libglade, libglib2, libgtk2, libnl, libpng,
	libxml2, libxml2, libxslt, lighttpd, lockfile-progs, makedevs,
	midori, mpg123, mpc, mpd, mpfr, mplayer, mtd-utils, ncurses,
	netsnmp, openssh, openssl, openvpn, pango, pkg-config, popt,
	procps, proftpd, qt, quagga, readline, rsync, samba, sdl,
	socat, squashfs, squid, sudo, tslib, udev, usbutils, webkit,
	wpa_supplicant, xerces, xfont_font-misc-misc, xlib_libX11,
	xlib_libXfont, xlib_xtrans, xorg-server, xterm, xz

	New packages: bonnie++, can-utils, gdisk, htop,
	input-event-daemon, libexif, libraw, libv4l, ngircd

	Removed packages: festival

	Issues resolved (http://bugs.uclibc.org):

	#2131: Add OpenMP support to the toolchain
	#3379: New Package: bonnie++
	#3445: Not working openssl-10.0.0d on 386sx
	#3451: fakeroot package: wrong FAKEROOT_SITE variable
	#3457: alsamixergui: broken URL
	#3475: Calling sync on large filesystems when not always necessary
	#3511: make busybox-menuconfig does not download busybox package
	#3541: Quotes in the top Makefile:217 break buildroot/kernel config...
	#3571: u-boot: fw_printenv does not build
	#3643: popt source url is not responding
	#3733: dropbear: make zlib optional
	#3757: Buildroot can't build mplayer with libmad

2011.02, Released February 28th, 2011:

	Fixes all over the tree.

	Updated/fixed packages: alsamixergui, avahi, ffmpeg, icu, mpd,
	nuttcp, qt, slang, squashfs, sylpheed, synergy, xerces

	Deprecated packages: devmem2, webif

	Issues resolved (http://bugs.uclibc.org):

	#2911: Qt: Disable qt3support-option, if gui-module isn't selected
	#3259: Unable to build webkit (on arm)
	#3295: slang fails to build on mipsel
	#3325: ffmpeg fails to build

2011.02-rc2, Released February 24th, 2011:

	Fixes all over the tree.

	Festival packages marked as broken. Unless someone steps up
	to support them, they will be removed during the 2011.05
	development cycle.

	Updated/fixed packages: atk, avahi, bind, cairo, dbus,
	enchant, fakeroot, gmpc, gpsd, gvfs, iperf, jpeg, libarchive,
	libcgicc, libdaemon, libdrm, libevent, libgail, libglib2,
	libgpg-error, libmicrohttpd, librsvg, libsoup, libxcp,
	makedevs, matchbox-fakekey, matchbox-startup-monitor, mdadm,
	metacity, mpd, nasm, nfs-utils, olsr, openssl, popt,
	pthread-stubs, quagga, rpm, samba, sdl, sdl_gfx, sdl_image,
	sdl_mixer, sdl_sound, sdl_ttf, squashfs, synergy, taglib,
	tcpreplay, tiff, wpa_supplicant, xcb-util,
	xdriver_xf86-input-{acepad,aiptek,evdev,joystick,keyboard},
	xdriver_xf86-input-{mouse,synaptics,void},
	xdriver_xf86-video-{chips,dummy,geode,glide,intel,nv,wsfb},
	xlib_lib{ICE,SM,XScrnSaver,Xau,Xcursor,Xdmcp,Xi,Xinerama},
	xlib_lib{Xrandr,Xt,Xtst,Xxf86dga,Xxf86vm,dmx,fontenc,pciaccess},
	xserver_xorg-server, xz

	Removed packages: ace_of_penguins, vlc

	Issues resolved (http://bugs.uclibc.org):

	#3205: Failing chmod when running "make" in buildroot (openssl)...
	#3277: quagga fails to build with SNMP support
	#3283: See why nfs-utils needs fakeroot, and convert to autotools
	#3307: synergy fails to build due to missing XTest library

2011.02-rc1, Released February 14th, 2011:

	Fixes all over the tree and new features.

	External toolchain improvements: clarification of the options,
	and introduction of the toolchain profile concept, for
	well-known toolchains. Buildroot is now capable of
	automatically downloading and extracting well-known toolchains
	(for the moment, CodeSourcery ARM, PowerPC, MIPS and SuperH
	toolchains are supported). Crosstool-NG backend updated and
	improved.

	Complete rework of how hardware boards are supported.
	Each board now only has a single defconfig file, and all
	board-specific options have been removed. See
	docs/buildroot.html#board_support for details.

	Added support for the following boards: Mini2440, Qemu ARM
	Versatile, Qemu MIPSel Malta, Qemu PowerPC G3beige, Qemu SH4
	r2d and Qemu x86. The Qemu boards support allows to easily
	build systems that are known to work under Qemu.

	Initial support for Blackfin processors.

	Staging directory moved into $(O)/host/usr/<tuple>/sysroot, in
	preparation for support of SDK. For the same reason, the
	toolchain binaries (cross-compiler and other related tools)
	are now installed in $(O)/host/usr/bin/. The cross pkg-config
	now also automatically returns correct values for cross
	compilation, without needing any environment variables to be
	set.

	Ccache support reworked. Now used for both host and target
	compilation, and cache is stored in ~/.buildroot-ccache.

	Toolchain: uClibc 0.9.32-rc2, several components moved to
	normal AUTOTARGET packages.

	Generic cmake infrastructure, similar to the existing
	GENTARGETS/AUTOTARGETS.

	Support for bzr downloads, next to the existing git/svn support.

	Kconfig infrastructure rebased against 2.6.38-rc3, bringing
	misc fixes. 'xconfig' now uses Qt4 rather than Qt3.

	EXT2 file system size handling improved, UBI image support, fs
	configuration options cleanup, U-Boot/Barebox version bumps.

	Updated/fixed packages: alsa-utils, at, autoconf, automake,
	bash, binutils, bison, busybox, bzip2, cdrkit, cloop, cmake,
	coreutils, cups, dbus, dbus-python, dhcp, directfb,
	direcfb-examples, dmalloc, dnsmasq, dosfstools, e2fsprogs, ed,
	fbset, ffmpeg, findutils, flac, freetype, gdk-pixbuf, gmp,
	grep, gperf, gst-ffmpeg, gst-plugins-bad, gst-plugins-base,
	gst-plugins-good, gst-plugins-ugly, gstreamer, gvfs, hdparm,
	hostapd, i2c-tools, icu, imagemagick, input-tools, iproute2,
	iptables, iw, jpeg, kexec, libaio, libart, libcap, libconfig,
	libfuse, libglib2, libidn, libmad, libogg, libpcap, libpng,
	libsndfile, libtheora, libtool, libusb-compat, libvorbis,
	libxcb, libxml2, libxslt, links, linux-fusion, lm-sensors,
	lsof, ltp-testsuite, ltrace, lvm2, lzo, m4, makedevs,
	memtester, mesa3d, mii-diag, mpc, mpfr, mpg123, mplayer,
	mrouted, mtd-utils, nano, netperf, netplug, ntfs-3g, ntp,
	openssh, openssl, openvpn, oprofile, pango, patch, pciutils,
	php, pkgconfig, portmap, psmisc, python, qt, rsync, ruby,
	sawman, screen, sdl_gfx, sdl_sound, smartmontools, socat,
	sqlite, squid, sshfs, sstrip, sysklogd, sysstat, sysvinit,
	tar, tcpdump, tslib, udev, usbutils, vim, vtun, webkit, wipe,
	x11vnc, xapp_xlogo, xcb-proto, xfont_font-util,
	xkeyboard-config, xlib_libX11, xz, zlib

	New packages: dhrystone, dsp-tools, faad2, fbgrab, gst-dsp,
	gst-omapfb, irda-utils, lame, libao, libcue, libcuefile,
	libffi, libhid, libreplaygain, libsamplerate, libsigc++,
	lsuio, mpd, musepack, python-mad, python-serial, rsh-redone,
	sdparm, tidsp-binaries, vorbis-tools, wavpack, whetstone,
	xl2tp, xmlstarlet

	Removed packages: hotplug, l2tp, libfloat, microcom,
	ng-spice-rework

	Issues resolved (http://bugs.uclibc.org):

	#267:  The make target: cross fails because toolchain_build_...
	#415:  Berkeley DB: mut_pthread.o: relocation R_X86_64_32 against...
	#561:  ltp-testsuite failed to install
	#1447: Installing gfortran on PowerPC
	#1651: Build fail caused by ccache in module-init-tools
	#1681: Cross-compiled binaries shouldn't be installed into staging
	#1723: [PATCH] axel: convert to generic package infrastructure and...
	#1735: [PATCH] mplayer: convert to autotools infrastructure
	#2551: [PATCH] native toolchain in the target filesystem fails
	#2623: buildroot-snapshot-20100922 fails when compiling development...
	#2647: makedevs package lacks support for 16-bit major/minor numbers
	#2371: QT MYSQL Module does not build when MySQL installed on the host
	#2839: compile fails in various packages with a odd message "error:...
	#2887: tar "buffer overflow detected" error
	#2893: Broken "make source" with external toolchain
	#2905: Qt: Speed up compilation, if gui-module isn't selected
	#2929: genext2fs: couldn't allocate a block (no free space)
	#2935: Ntpdate isn't installed
	#2965: Broken linkage to xkbcomp (blocking X server startup)
	#2983: xlib_libX11 build failed
	#3007: kexec doesn't build: Missing regdef.h file
	#3085: Init scripts are not compatible with sysVinit (when busybox...
	#3103: make external-deps wants to download gcc-.tar.bz2 when...
	#3109: abnormal `make busybox-menuconfig`
	#3115: How about board specific makefiles?
	#3169: python patch has typo, aborts build in scenario
	#3181: dhcp.mk copies S80dhcp-server to etc/init.d, not etc/init.d/

2010.11, Released November 30th, 2010:

	Fixes all over the tree.

	Updated/fixed packages: libgcrypt, qt, squid, sysstat, tcpdump,
	xserver-xorg

	Issues resolved (http://bugs.uclibc.org):

	#2773: squid with openssl support needs openssl on the host
	#2857: OBJDUMP definition is missing from TARGET_CONFIGURE_OPTS

2010.11-rc2, Released November 25th, 2010:

	Fixes all over the tree.

	Add support for LEON Sparc architecture variants. Fix make
	source/external-deps for host packages.

	Updated/fixed packages: bash, bind, busybox, dialog, gpsd,
	libglib2, libcurl, libmad, lrzsz, midori, module-init-tools,
	mtd-utils, openssh, openssl, pciutils, php, qt, sqlite,
	sysstat, webkit, zlib

	Issues resolved (http://bugs.uclibc.org):

	#759:  Sysstat build broken without libintl
	#2479: host-module-init-tools 3.11 fails to build
	#2725: Buildroot overrides kernel config
	#2785: mtd-utils build fails due to missing libmtd
	#2791: Added PHP-Process Control to the PHP-Package
	#2797: pciutils dependencies on zlib not taken into account
	#2809: failed to compile libglib2
	#2821: [PATCH] Patch for JavaScriptCore in QtWebKit module
	#2827: qt-4.7.0-pthread_getattr_np.patch invalid for qt 4.6...
	#2833: Failed to compile webkit without X11

2010.11-rc1, Released November 8th, 2010:

	Fixes all over the tree and new features.

	Kconfig infrastructure rebased against 2.6.36-rc1, bringing
	misc fixes + nconfig and savedefconfig targets.

	Toolchain: ARM cortex A9 support, experimental crosstool-ng
	backend, GCC 4.5.x.

	Fs: Squashfs 4.1 with lzo support

	Old-style package hooks (*_HOOK_POST_*) removed. Use the more
	generic new-style ones instead.

	Download handling reworked and support for git/svn downloads
	added.

	Removed experimental shared config.cache support, as it is
	too unreliable.

	A convenience Makefile wrapper is created when using
	out-of-tree building, similar to how it is done for the kernel.

	Alpha, Cris, IA64 and Sparc64 architecture support removed.

	New packages: argp-standalone, gdk-pixbuf, gpsd, gst-ffmpeg,
	libmpeg2, kbd, librsvg, nuttcp, rng-tools, rrdtool, xz

	Updated/fixed packages: acpid, alsa-lib, argus, at, autoconf,
	automake, avahi, axel, beecrypt, berkeleydb, bind, bmon, boa,
	bootutils, bridge-utils, bsdiff, busybox, cvs, dbus, directfb,
	dmraid, docker, dosfstools, dropbear, e2fsprogs, ethtool,
	expat, ezxml, fbset, fconfig, ffmpeg, freetype, gadgetfs-test,
	gamin, gawk, genext2fs, gperf, gst-plugins-base,
	gst-plugins-ugly, gtk2-themes, gtkperf, gvfs, haserl, hdparm,
	hostapd, hwdata, ifplugd, imagemagick, iperf, ipsec-tools,
	iproute2, iptables, iw, jpeg, kexec, kismet, less, libcgi,
	libcurl, libdaemon, libdnet, liberation, libevent, libeXosip2,
	libglade, libgtk2, libiconv, libidn, libintl, libmms, libmpd,
	libnl, liboil, libosip2, libpcap, libpng, libtool, libungif,
	libxml2, libxslt, lighttpd, lite, lm-sensors, lockfile-progs,
	logrotate, m4, matchbox, mdadm, mesa3d, metacity, mplayer,
	mtd-utils, mysql_client, nano, nbd, ncftp, neon, netperf,
	netsnmp, ng-spice-rework, ntfsprogs, ntp, openntpd, openssh,
	openssl, openvpn, oprofile, pango, patch, pcre, php,
	pkg-config, portmap, pppd, pptp-linux, prboom, proftpd, radvd,
	rdesktop, readline, rp-pppoe, ruby, qt, quagga, samba, sawman,
	sdl_mixer, sdl_sound, sed, setserial, shared-mime-info, slang,
	speex, sqlite, squashfs, startup-notification, strace,
	sylpheed, sysstat, taglib, tcpdump, thttpd, tiff, tn5250,
	torsmo, tslib, udev, udpcast, usbmount, usbutils, vsftpd,
	vtun, which, wireless-tools, wpa_supplicant, xapp_twm,
	xapp_xbacklight, xapp_xcursorgen, xapp_xinit, xapp_xinput,
	xapp_xmore,
	xdriver_xf86-input-{acecad,aiptek,evdev,joystick,keyboard},
	xdriver-xf86-input-{mouse,synaptics,vmmouse,void},
	xdriver-xf86-video-{apm,ark,ast,ati,chips,cirrus,dummy,fbdev},
	xdriver-xf86-video-{geode,glide,glint,i128,i740,intel,mach64},
	xdriver-xf86-video-{mga,neomagic,newport,nv,openchrome,r128},
	xdriver-xf86-video-{rendition,s3,s3virge,savage,siliconmotion},
	xdriver-xf86-video-{sis,sisusb,suncg3,suncg6,suncg14,sunffb},
	xdriver-xf86-video-{sunleo,suntcx,tdfx,tga,trident,v4l,vesa},
	xdriver-xf86-video-{vmware,voodeo,wsfb,xgi,xgixp},
	xkeyboard-config, xlib_libX11, xserver_xorg-server, xstroke,
	xterm, xvkbd, zlib

	Deprecated packages: hotplug, lzma, ng-spice-rework, sfdisk

	Removed packages: dillo, libglib12, libgtk12, microwin,
	pcmcia

	Issues resolved (http://bugs.uclibc.org):

	#901:  new package: gpsd
	#2389: Generate a Makefile wrapper in $(O)
	#2461: wireless_tools: install shared library if needed
	#2521: Can't compile sdl_mixer, mikmod.h can't be found
	#2533: xserver_xorg-server: Enable glx, if mesa3d is built
	#2563: [PATCH] cairo: Expose the configure option to disable some...
	#2581: libmms: Update to 0.6, and patch to work on architectures...
	#2707: Can't compile linux kernel using buildroot + crosstool-ng
	#2731: Build order
	#2737: buildroot configuration tool crashing when the path exceeds...
	#2767: Build for lsof broken in buildroot-2010.08

2010.08: Released August 31th, 2010:

	Fixes all over the tree.

	Updated/fixed packages: atk, xstroke

	Removed packages: lxdoom

2010.08-rc2, Released August 30th, 2010:

	Fixes all over the tree.

	Mark the combination of uClibc 0.9.31, gcc 4.2.x, C++ and
	locale support as broken. Remove deprecated GCC 4.2.[1-3]
	versions.

	Mark CRIS architecture as deprecated, as it is discontinued
	upstream.

	Marked shared config.cache as experimental and disabled by
	default as it is known to break with certain package
	combinations.

	Toolchain: fixed gcc 4.2.x build after uClibc NPTL support got
	added.

	fs: old-style squashfs for big endian archs fixed.

	Updated/fixed packages: busybox, gst-plugins-base,
	imagemagick, kismet, libgail, libglib2, libgtk2, lua,
	luafilesystem, lzo, ncurses, netcat, pango, php, pppd,
	proftpd, qt, samba, startup-notification, swfdec, sysvinit,
	util-linux

	Removed packages: stunnel

	Issues resolved (http://bugs.uclibc.org):

	#635:  util-linux fails to build in 2009.08
	#2239: netcat package installs its binary to target as avr32-linux...
	#2395: libglib2-2.24.1 and libxml2-2.7.7 fails build on MIPS because...
	#2443: Initramfs: Don't overwrite $(TARGET_DIR)/init if it exists
	#2449: Minor fixes for squashfs makefile and correct PowerPC e500 ...

2010.08-rc1, Released July 30th, 2010:

	Fixes all over the tree and new features.

	Toolchain: GCC 4.3.5, older 4.3.x versions removed. GCC 4.1.2
	and non-sysroot support removed. Added support for (snapshot)
	NPTL in uClibc, 0.9.28.3 removed,

	Bootloaders: Various cleanups, moved to boot/, added Barebox,
	removed yaboot. Support building u-boot from custom tarball,
	u-boot 2010.06.

	New GTK-based configurator, usable using 'make gconfig'.

	Java packages marked as broken. Unless someone steps up to
	support this, they will be removed during the 2010.11
	development cycle.

	Alpha, IA64 and Sparc64 architectures marked as deprecated.
	GTK+ on DirectFB has also been marked as deprecated, as it is
	not supported in recent GTK+ versions, and more and more
	packages depends on the new versions.
	Unless someone steps up to support them, they will be removed
	during the 2010.11 development cycle.

	New packages: cgilua, copas, coxpcall, ffmpeg, libsvgtiny,
	libgail, luafilesystem, luasocket, rings, wsapi, xavante, xterm

	Updated/fixed packages: alsa-lib, alsamixergui, at, atk,
	avahi, berkeleydb, bash, blackbox, busybox, bzip2, cairo,
	cdrkit, cmake, dash, dhcp, dialog, diffutils, distcc, dmalloc,
	dnsmasq, dropbear, e2fsprogs, fbv, file, flex, fontconfig,
	gawk, gmpc, gnuchess, gst-plugins-base, gst-plugins-good,
	gstreamer, gzip, icu, intltool, iostat, ipsec-tools, iptables,
	iw, libart, libcgi, libcurl, libdrm, libeXosip, libfuse,
	libglib2, libgpg-error, libiconv, libidn, liblockfile, libpng,
	libsoup, lighttpd, links, linux-fusion, lmbench, lrzsz,
	ltrace, make, midori, module-init-tools, mplayer,
	mysql_client, nbd, ncurses, neon, netcat, netperf, netsnmp,
	ntfsprogs, openssl, oprofile, pango, php, qt, quagga, samba,
	setserial, sdl, sdl_mixer, sdl_sound, sdl_ttf, speech-tools,
	sqlite, squashfs, swfdec, tftpd, thttpd, tn5250, tremor,
	usbutils, webif, webkit, wireless_tools, xerces,
	xkeyboard-config, xserver_xorg-server, xvkbd, zlib

	Removed packages: modutils, portage, rxvt

	Deprecated packages: dillo, libglib12, libgtk12, microwin, pcmcia

	Issues resolved (http://bugs.uclibc.org):

	#321:  alsa-lib uses host include files for python which breaks ...
	#361:  linux kernel configuration choice works incorrectly
	#387:  Tremor not installed to toolchain
	#401:  new package: ffmpeg
	#475:  uImage target for U-boot failed generating
	#543:  ATK requires X11 on DirectFB target
	#575:  webkit: Buildroot Libtool Patch Fails
	#583:  build fails with external x86_64 toolchain
	#729:  sstrip creates corrupted headers
	#829:  Webkit r44552 needs libXt
	#835:  Package Dataflashboot-1.05 does not compile with buildroot...
	#847:  Compiling target-gcc v4.4 fails with "libc.so.0: cannot open...
	#859:  Add (head of) nptl branch to list of uClibc versions
	#949:  compile with debug info
	#955:  Grub fails to build with External Toolchain
	#1051: Webkit doesn't compile (Linuxthreads new, x86)
	#1213: Move .config into output directory
	#1225: Buildroot fails to account for "nof" subdirectory (no float...
	#1231: (sparc) Linux kernel fails to build
	#1261: The getline() in output/build/linux-2.6.28/scripts/unifdef.c...
	#1339: Busybox needs -fno-strict-aliasing to compile cleanly
	#1393: neon config fails libxml/parser.h: libxml2 requires, but not ...
	#1405: WebKit fails to build because pthread_getattr_np is not impl...
	#1675: GMP Error during buildroot make process
	#1741: external toolchain linking error
	#1753: lmbench: convert to generic package infrastructure
	#1771: Fakeroot and the target/generic/device_table.txt create bad...
	#1807: LZMA 4.32.7, Required header file(s) are missing
	#1813: xkeyboard-config fails to build because of intltool problem
	#1879: Bump iptables to 1.4.8
	#1885: Add a bunch of lua modules
	#1897: Bump libusb to 1.0.7
	#1903: Bump tn5250 to 0.17.4 and migrate to autotargets
	#1909: netperf-2.4.5 fails to build because of undeclared SOCK_DCCP
	#1927: Bump file to 5.03 and migrate to autotargets
	#1933: Bump gawk to 3.1.8 and migrate to autotargets
	#1945: PHP: add sqlite3 dependency when using external lib
	#1951: Bump openssl to 0.9.8o
	#1957: Bump sqlite to 3.6.23.1
	#1975: Package removal/deprecation
	#1981: zlib: bump to 1.2.5
	#1987: intltool: Fix spelling mistake
	#1993: Bump bash to 4.1.7(1) and migrate to autotargets
	#1999: Typo in path checking
	#2005: Bump dnsmasq to 2.55 and migrate to gentargets
	#2035: ipsec-tools-0.7.2 fails to build with gcc-4.4.x
	#2038: Bump ncurses to 5.7
	#2095: make gconfig: undefined reference to symbol 'dlsym@@GLIBC_2.2.5'
	#2101: blackbox depends on locale support
	#2119: Tries to build kernel, although disabled in config
	#2125: libXfont build fail
	#2143: buildroot compiler generates segfaulting statically linked exe..
	#2149: xterm build failure
	#2155: Compression lzo don't set for ubifs
	#2161: [SECURITY] Update libpng to 1.2.44
	#2167: Bump busybox to 1.17.0, convert to gentargets, drop 1.12, ...
	#2181: pixman can't apply pixman-0.10.0-no-tests.patch
	#2191: linux-fusion build fail
	#2221: Qt does not compile (dependencies not taken into account?)
	#2233: Atmel atstk target skeletons have /etc/mtab as a file, not ...
	#2245: Netcat does not work due to incorrect assumptions about signed..
	#2251: directory output/build after make *_defconfig not found
	#2257: Convert netsnmp package to autotargets
	#2263: Bump samba to 3.3.13
	#2269: setserial causes make error

2010.05, Released May 30th, 2010:

	Fixes all over the tree.

	Updated/fixed packages: coreutils, hal, libcap,
	lockfile-progs, ncftp, xserver_xorg-server

	Issues resolved (http://bugs.uclibc.org):

	#1789: binutils fails to build for i386
	#1843: Fix libcap build failure
	#1855: XORG Keyboard driver fails to compile

2010.05-rc3, Released May 27th, 2010:

	Fixes all over the tree.

	Updated/fixed packages: aumix, atk, avahi, bmon, busybox, cairo,
	cdrkit, dbus-glib, dbus-python, docker, enchant, fltk, gamin,
	gettext, gmpc, gob2, grep, gstreamer, gst-plugins-bad,
	gst-plugins-base, gvfs, hal, iconv, icu, iperf, libcgicc,
	libdvdnav, libdvdread, libglade, libglib2, libgtk2, libidn,
	libmms, libmpd, libpcap, libsoup, lmbench, lsof, ltrace, lvm2,
	make, metacity, microperl, mtd-utils, mutt, nbd, netsnmp,
	ntfsprogs, ntp, olsr, pango, pciutils, pcmanfm, php,
	pkg-config, psmisc, qt, samba, shared-mime-info, squashfs,
	squashfs3, sshfs, startup-notification, swfdec, sylpheed,
	uemacs, util-linux, valgrind, vpnc, vsftpd, webkit, xstroke

	Issues resolved (http://bugs.uclibc.org):

	#75: arm buildroot "unrecognized option" error
	#699: Buildroot fails to copy libstdc++ to target when using external...
	#1693: NTP trys IPV6 even if not configured error: 'IPV6_MULTICAST...
	#1729: alsamixergui fails to build
	#1801: Avahi-autoipd doesn't create TARGET_DIR/var/lib
	#1819: pciutils small bugs
	#2065: Internal toolchain: bump gcc 4.3.x series to 4.3.5

2010.05-rc2, Released May 11th, 2010:

	Fixes all over the tree.

	Updated/fixed packages: busybox, customize, gawk, gnuchess,
	hal, hostapd, less, libgcrypt, libnl, libxcb, linux-fusion,
	ltp-testsuite, mplayer, netplug, pciutils, php, sed,
	shared-mime-info usb_modeswitch, usbutils, vlc wpa_supplicant,
	xapp_bdftopcf, xapp_mkfontdir, xdriver_xf86-video-openchrome,
	xfont_encodings, xlib_libX11, xlib_libXfont, xlib_xtrans,
	xproto_fontcacheproto, xproto_fontsproto, xvkbd

	Removed packages: vice

	Issues resolved (http://bugs.uclibc.org):

	#849: "customize" package copies files to wrong place in target tree
	#985: Bump usb_modeswitch package to 1.1.0
	#1135: Package customize. Wrong copying
	#1525: Package hal deletes a whole <target>/etc/rc.d directory
	#1531: libxcb 1.5 build fails, due to missing xcbgen Python module
	#1669: Busybox failed to compile when using an external toolchain
	#1699: Fix usbutils dependencies and bump
	#1705: Fix pciutils broken cross compiling
	#1717: External toolchain fixes for hostapd & wpa_supplicant

2010.05-rc1, Released May 3rd, 2010:

	Cleaned up / restructured package menu.

	Toolchain: uClibc 0.9.30.3 / 0.9.31, older 0.9.30.x removed.
	2.6.33 kernel headers, binutils 2.20.1, GCC 4.4.4,
	removed broken nios2 support, ppc e300cX/e500mc support,
	improved external toolchain support, GDB 7.x support.

	X.org updated to 7.5.

	New packages: cdrkit, cramfs, genext2fs, genromfs,
	libatomic_ops, librsync, libusb-compat, lmbench, netperf,
	squashfs, squashfs3, squid

	Updated/fixed packages: alsa-utils, argus, autoconf, bison,
	busybox, bzip2, directfb, dnsmasq, dosfstools, e2fsprogs,
	eeprog, fakeroot, fbv, findutils, freetype, haserl, hostapd,
	iperf, iptables, iw, less, libaio, libcgi, libcgicc, libdrm,
	libgcrypt, libglib2, libid3tag, libmad, liboil, libosip2,
	libpng, libraw1394, libsysfs, libxml2, libxslt, linux-fusion,
	ltrace, lua, lzma, madplay, makedevs, matchbox, mdadm,
	memstat, mesa3d, mtd-utils, nano, ncurses, openssl, patch,
	pciutils, php, pixman, portage, pppd, pthread-stubs, python,
	qt, radvd, samba, setserial, smartmontools, tar, tslib,
	udpcast, usb_modeswith, vtun, wget, xdata_xcursor-themes,
	xdriver_xf86-video-intel, xkeyboard-config, xlib_libX11,
	xlib_libXaw, xlib_libXfont, xlib_libXfontcache,
	xlib_libXxf86misc, xlib_libXtst, xlib_libpciaccess,
	xproto_dri2proto, xproto_eviext, xproto_fontcacheproto,
	xproto_xf86miscproto, xserver_xorg-server

	Removed packages: xapp_xtrap, xlib_libXTrap, xlib_libXevie,
	xlib_libXxf86misc, xxproto_evieext, proto_trapproto,
	xproto_xf86miscproto

	Issues resolved (http://bugs.uclibc.org):

	#513: Add new squid package
	#661: lmbench: new package
	#719: Add lua option to haserl
	#800: [PATCH] iperf update to 2.0.4
	#803: [PATCH] lua - add shared library patch and config option for...
	#805: [PATCH] mdadm - version update
	#817: integrator926_defconfig uses unsupported uboot board name
	#851: Add option to specify --sysroot value for external toolchain
	#1093: Upgrade libusb to v1.0.3 and add new libusb-compat
               package for compatibility with old packages that expect
               the pre-1.0 API.
	#1105: Add new netperf package
	#1111: Bump wget to 1.12 and migrate to Makefile.autotools.in
	#1117: Bump nano to 2.2.3 and migrate to Makefile.autotools.in
	#1123: Bump less to 436 and migrate to Makefile.autotools.in
	#1129: Bump memstat to 0.8 and migrate to Makefile.package.in
	#1189: Wrong u-boot configuration name for integrator926 target
	#1219: kernel headers not correctly installed into toolchain/staging
	#1267: Wrong BR2_EXTRA_VERSION
	#1273: BR2_INET_IPV6 does not enable IPv6 in pppd
	#1303: Add librsync package
	#1321: Busybox link fails due to lack of --sysroot option
	#1327: mtd-utils compile failure due to lack of --sysroot in CFLAGS
	#1345: Bump pppd to 2.4.5 and convert to Makefile.autotools.in
	#1369: cannot build radvd (flex problem)
	#1387: xlib_libX11-1.3.2 can't find libjpeg
	#1411: [SECURITY] Update openssl package to 0.9.8n
	#1417: Bump iptables to 1.4.7
	#1423: Bump e2fsprogs to 1.41.11
	#1429: [SECURITY] Update php to 5.2.13
	#1441: Add binutils 2.20.1
	#1447: Package installation on target with debug symbols is broken
	#1459: Misc QA fixes
	#1489: radvd update to 1.6
	#1513: Enable powerpc e300c2, e300c3 and e500mc optimization
	#1537: dev entries not created anymore
	#1555: Fix default uclibc-0.9.31 configuration
	#1561: [SECURITY] Update samba to 3.3.12
	#1567: openssl0.9.8n fails to compile
	#1573: Alsa-utils alsactl/init/* not installed to target
	#1591: portmap fails to compile
	#1615: Convert eeprog package to gentargets
	#1645: Bump hostapd package to 0.7.2

2010.02, Release February 26th, 2010:

	Fixes all over the tree.

	Updated/fixed packages: avahi, busybox, cramfs, ipsec-tools, libcgicc,
	libgtk2, libraw1394, madplay, netsnmp, pango, squashfs, sylpheed, qt,
	xfont_font-util

	Removed packages: hostap, openmotif, xpdf

	Issues resolved (http://bugs.uclibc.org):

	#165: openmotif does not build
	#1147: Remove obsolete hostap package
	#1183: make source fails to download gmp, mpfr and patches

2010.02-rc2, Released February 23th, 2010:

	Fixes all over the tree and new features.

	New packages: intltool

	Updated/fixed packages: ace_of_penguins, alsa-lib, alsa-utils, argus,
	at, automake, ccache, dosfstools, e2fsprogs, flex, gob2, gmpc,
	gst-plugins-good, imagemagick, iw, kexec, libeXosip, libgtk2,
	libpcap, libpng, libsoup, libxcb, libxml-parser-perl, libxml2,
	libxslt, lvm2, matchbox, mplayer, rsync, rubix, shared-mime-info,
	tcl, webkit, xapp_mkfontscale, xfont_encodings, xfont_font-util,
	xlib_libfontenc, xproto_trapproto, zlib

	Removed package: xboard

	Issues resolved (http://bugs.uclibc.org):

	#335: atk looks for the path to the gnome library on the host
	#355: Please update WebKit - it doesn't compile!
	#453: libglib2 autoreconf
	#457: e2fsprogs link problem
	#459: libgtk2 autoreconf
	#469: build of libgtk2 for host incorrectly assumes that X.org ...
	#671: Bash fails to build when building buildront on Ubuntu 9.04
	#711: WebKit host dependencies problems
	#821: cp: illegal operation
	#1039: Not compiled on ubuntu karmic
	#1069: [PATCH] The AT91BOOTSTRAP makefile contains a typo

2010.02-rc1, Released February 9th, 2010:

	Fixes all over the tree and new features.

	Generalized autotools infrastructure to be usable for
	non-autotools packages, see package/Makefile.package.in for
	details.

	Cleaned up avr32 toolchain config, external source-based
	toolchain support is gone.

	Dependency checks: Also check for makeinfo, only print output
	on errors.

	Toolchain: uClibc 0.9.30.2, gcc 4.4.3

	New packages: libcdaudio, libdvdnav, libdvdread, hostapd, ser2net,
	tcpreplay

	Updated/fixed packages: alsa-lib, alsa-utils, at, autoconf, bash,
	bind, binutils, bootutils, busybox, dbus, directfb, dnsmasq,
	e2fsprogs, gstreamer, gperf, gst-plugins-bad, gvfs, fbdump, flex,
	hal, iptables, iw, jpeg, kismet, libfuse, libglib2, liboil, libpcap,
	libungif, libxml2, libxslt, lighttpd, mesa, mpg123, mtd-utils, nbd,
	neon, netstat-nat, newt, openvpn, pcre, php, qt, rdesktop, readline,
	rpm, sawman, sdl, sdl_ttf, sqlite, sshfs, tremor, u-boot,
	usb_modeswitch, usbutils, webkit, wpa_supplicant, xfsprogs, zlib

	Removed package: asterisk, openswan

	Issues resolved (http://bugs.uclibc.org):

	#515: tcpreplay: new package
	#553: Wrong DirectFB ps2mouse limitation
	#559: mesa3d build fails
	#679: Autoconf cannot find M4
	#739: New/updated hostapd package
	#749: Bump usbutils package to version 0.86
	#751: Kernel 2.6 snapshot fetch fail
	#753: Bump lighttpd package to 1.4.25
	#757: U-Boot: mkimage cannot be installed using external toolchain
	#761: Add binutils 2.20 to toolchain options
	#763: [SECURITY] Update pcre to 7.9
	#765: Add buildroot branding to gcc
	#767: Bump iw package to 0.9.18
	#773: [SECURITY] Update bind to 9.5.2-P1
	#795: Minor edits to fix typos, grammar, spelling, usage in documen...
	#813: Drop not very useful generic package selection options ...
	#823: Editor backup files (~) is copied from the target_skeleton
	#827: Bump mtd-utils package to version 1.2.0
	#841: Build error
	#913: Bump iptables to 1.4.6
	#919: Bump usb_modeswitch package to 1.0.7
	#925: Bump wpa_supplicant package to 0.6.10
	#931: Bump kismet package to 2010-01-R1
	#937: Bump openvpn package to 2.1.1
	#943: Bump sqlite package to 3.6.22
	#961: Bump dnsmasq to 2.52
	#967: Bump netstat-nat to 1.4.10
	#973: Bump iw to 0.9.19
	#1003: DHCP options disabled with busybox-1.16.0
	#1009: [SECURITY] Bump php to 5.2.12
	#1015: [SECURITY] Bump bind to 9.5.1-P2
	#1027: Busybox flash commands conflict with those from mtd-utils
	#1063: [SECURITY] Update lighttpd to 1.4.26

2009.11, Released December 1st, 2009:

	Additional fixes and cleanups.

	Updated/fixed packages: alsamixergui, autoconf, coreutils, fltk,
	microperl, ncurses, vim

	Issues resolved (http://bugs.uclibc.org):

	#707: Cant configure fltk-1.1.7. configure: error: Configure could ...

2009.11-rc2, Released November 29th, 2009:

	Additional fixes and cleanups.

	Updated/fixed packages: busybox, dbus, fltk, gvfs, ltrace

2009.11-rc1, Released November 23rd, 2009:

	Fixes all over the tree and new features.

	Cleaned up / Simplified build directory layout. Refer to
	docs/buildroot.html#using for details.

	Target defconfig files moved to configs/ and listed in 'make help'
	output.

	Fixed *clean targets. Now clean removes everything generated,
	so you can do a fresh rebuild. Distclean furthermore removes
	kbuild tools and .config, bringing the source tree back in a
	pristine state.

	Toolchain: ARM cortex A8 support, GCC 4.4.2, sensible default
	soft / hardfloat setting for architecture, ensure target-ldd
	gets installed.

	New packages: divine, gvfs, libarchive, libmicrohttpd,
	sdl_sound, swfdec, sysstat

	Updated/fixed packages: alsa-lib, alsamixergui, autoconf, bootutils,
	busybox, gcc, directfb, dnsmasq, e2fsprogs, festival, gamin, gperf,
	gqview, gstreamer, gst-plugins-bad, gst-plugins-base, gst-plugins-good,
	imagemagick, ipkg, iptables, iw, kernel-headers, kismet, leafpad,
	libelf, libevent, libglib2, libidn, liblockfile, libmad, libpcap,
	libupnp, libuuid, libxml2, lighttpd, ltrace, lua, lzma, magiccube4d,
	matchbox, mdadm, nbd, ncftp, ncurses, netkittelnet, netsnmp,
	ng-spice-rework, ntfs-3g, openntp, openssl, pcmanfm, php, psmisc,
	python, quagga, radvd, rpm, rsync, rubix, samba, sawman, sdl, sdl_image,
	shared-mime-info, sfdisk, spawn-fcgi, speech-tools, sqlite, squashfs,
	synergy, syslinux, sysklogd, target-binutils, tcpdump, torsmo, u-boot,
	udpcast, util-linux, valgrind, vsftpd, wipe, wpa-supplicant, x11vnc,
	xdata_xcursor-themes, xboard, xfsprogs, xstroke, zlib[5~

	Removed package: mdnsresponder, mpatrol, gcc 3.4.6 + 4.0.4, vice

	Issues resolved (http://bugs.uclibc.org):

	#301: allow to install libsmbclient
	#303: add gvfs package
	#477: Add sdl_sound package
	#487: Make kismet package sexier
	#511: New package usb_modeswitch
	#527: misc fixes for dnsmasq package
	#565: libevent: Bump version and clean up makefile
	#587: Use iptables multipurpose binaries and bump to 1.4.4
	#593: Missing early check for patch(1)
	#597: (REOP)  Selecting busybox in buildroot's config clobbers ar ...
	#609: libmicrohttpd: New package
	#615: python: Don't delete .py files unless asked
	#617: netkit/inetd requires RPC and fails to build if RPC is disabled
	#619: netkittelnet requires netkitbase to install, but there's no ...
	#645: allow to build nbd-server with NBD package
	#653: [SECURITY] Update php package to version 5.2.11
	#655: Update sqlite package to version 3.6.18
	#657: Bug in imagemagick-clean target
	#663: Add option for NAND flash with 512B Page and 16 kB erasesize ...
	#665: [PATCH] Samba package
	#667: [PATCH] e2fsprogs
	#683: SDL-dfb does not select directfb
	#701: make install problem with unstripped binaries
	#703: [SECURITY] Update openssl package to 0.9.8l
	#705: Bump spawn-fcgi package to 1.6.3
	#709: Bump lighttpd package to 1.4.24
	#713: Migrate openntpd package to Makefile.autotools.in
	#715: Bump libidn package to 1.15 and other fixes
	#717: Bump dnsmasq to 2.51 and introduce new IDN option
	#731: Bump iw package to 0.9.17

2009.08, Released August 31th, 2009:

	Additional fixes and cleanups.

	Updated/fixed packages: ctorrent, saveconfig/getconfig,
	sdl_net, util-linux.

	Issues resolved (http://bugs.uclibc.org):

	#529: util-linux doesn't find headers and include libs correctly
	#557: Build ctorrent with SSL support if available

2009.08-rc3, Released August 26th, 2009:

	Additional fixes and cleanups.

	Updated/fixed packages: alsa-utils, berkeleydb, busybox, dbus,
	directfb, enchant, kernel headers.

	Issues resolved (http://bugs.uclibc.org):

	#471: Allow directfb compilation with debug
	#541: Removal of CVS directories in target filesystem broken
	#547: berkeleydb: Update config.{sub, guess}
	#549: enchant: Fix dependencies.
	#569: Fix alsa-utils build for x86 on x86-64

2009.08-rc2, Released August 6th, 2009:

	Additional fixes and new features.

	New packages: libuuid, gcc 4.3.4.

	Updated/fixed packages: busybox, classpath, gzip, ipsec-tools,
	jamvm, libusb, microperl, neon, popt, sed, webkit.

	Fixed issue with 'make oldconfig'

	Issues resolved (http://bugs.uclibc.org):

	#525: sed broken with external toolchain
	#537: Fix gzip build with recent glibc

2009.08-rc1, Released August 2nd, 2009:

	Fixes all over the tree and new features.

	Improvement of external toolchain support:
	  - Support for glibc toolchains.
	  - The toolchain configuration announced to Buildroot is
	    verified against the real toolchain configuration.
	  - Fixes, documentation.

	Cleanup X.org support: clarified configuration options, and
	removed mandatory dependency on useless libraries such as
	libXt or libXaw.

	New QT-based configurator, usable using 'make xconfig'.

	Support for the Xtensa architecture.

	Toolchain: GCC 4.4.1, 2.6.30 kernel headers, removed < 2.6.26
	headers.

	New packages: bmon, ctorrent, dosfstools, enchant,
	gst-plugins-bad, iw, libmms, libnl, netstat-nat, ntfsprogs,
	sdl_gfx, spawn-fcgi.

	Updated packages: bind, busybox, coreutils, sqlite, directfb,
	expat, gamin, gnuconfig, haserl, ipsec-tools, classpath,
	libcurl, libglib2, liblockfile, libpng, libsoup, libxml2,
	lighttpd, ltp-testsuite, lvm2, matchbox, memstat,
	gst-plugins-good, gstreamer, libogg, libvorbis, mplayer,
	neon, openssl, pciutils, php, qt, ruby, sawman, webkit,
	wpa-supplicant, xdriver_xf86-input-synaptics,
	xdriver_xf86-video-intel, xlib_libXfont, xlib_libXft,
	xlib_libXt, xproto_xproto, xserver-xorg, xutil_makedepend,
	xutil_util-macros.

	Issues resolved (http://bugs.uclibc.org):

	#83: liblockfile fails to compile due to eaccess redefinition
	#163: Xtensa architecture port
	#171: xorg-server / kernel headers 2.6.26 - vm86.c compilation issue
	#241: device mapper + lvm2: build together
	#243: ctorrent: new package
	#247: ntfsprogs: new package
	#271: Library 'libgcc_s.so.1' not installed in search path
	#287: New package libnl
	#289: New package iw
	#331: Update MPlayer to version 1.0rc2
	#333: Bump sqlite package to 3.6.15
	#349: update libsoup to version 2.26.2
	#357: New package netstat-nat
	#359,#413: Upgrade openvpn to Makefile.autotools.in
	#367: linux kernel compile error for arm926t
	#369: Add SDL_gfx package
	#373: Support for building gstreamer without libxml
	#379: update DirectFB to version 1.4.0
	#383: gst-plugins-good: Allow soup plugin to be configured
	#385: neon: Fix pkgconfig dependency
	#387: Tremor not installed to toolchain
	#389: New package bmon
	#391: gstreamer: Bump version to 0.10.23
	#393: gst-plugins-base: Bump version to 0.10.23
	#395: gst-plugins-bad: New package
	#403: Error while building iso9660 image
	#409: Bump php package to 5.2.10
	#411: ipsec-tools: Bump version to 0.7.2
	#417: New package spawn-fcgi
	#419: Bump lighttpd package to 1.4.23
	#421: toolchain: Clean up toolchain locale support menu
	#427: webkit: Update to WebKit svn r44552
	#437: ltp-testsuite: Bump version to 20090630
	#451: Upgrade from unmaintained dosfstools-2.11 to dosfstools-3.0.3
	#467: DirectFB 1.4.1
	#473: memstat_0.5.tar.gz has install with -D and that fails "make"
	#491: libxml2: Bump version to 0.7.3
	#495: Bump bind package to 9.5.1-P3 (security)
	#497: OpenSSL RSA key generation hangs on x86_64
	#509: Bump sqlite package to 3.6.16
	#523: pciutils broken with external toolchain
	#533: Update gamin to 0.1.10 to fix compilation

2009.05, Released June 1st, 2009:

	Fixes for dropbear & diffutils, bump linux-advanced 2.6.29.x
	version and marked ubifsroot as broken.

2009.05-rc3, Released May 27th, 2009:

	Fixes for toolchain (gcc arm pr37436), stable kernel versions,
	busybox, curl, libusb, readline, python and strace.

	Issues resolved (http://bugs.uclibc.org):

	#345: libcurl package needs a urandom fix

2009.05-rc2, Released May 19th, 2009:

	Fixes for toolchain (gcc w/softfloat on ppc, 3.4.6 buildfix
	for newer hosts), stable kernel versions, busybox, cups,
	dmraid, docker, mesa3d, rsync and updated defconfigs.

	xserver marked as broken on AVR32 and atngw100-expanded
	config removed.

	Issues resolved (http://bugs.uclibc.org):

	#167: metacity does not build
	#295: gamin installs python support even if python is disabled
	#323: gen_matypes fails to execute during build of Mesa when us...

2009.05-rc1, Released May 5th, 2009:

	Fixes all over the tree, further conversion of packages to
	Makefile.autotools.in and we now build host versions of
	packages where needed for build time dependencies instead of
	relying on the correct versions being available on the build
	host. Ancient toolchain / busybox versions have furthermore
	been removed as announced in the 2009.02 release notes.

	New packages: flac, gob2, lzop, taglib, wpa_supplicant

	Updated packages: avahi, bind, binutils, busybox, dbus, dbus-glib,
	directfb, dnsmasq, freetype, gcc, gmp, gstreamer, iptables, kernel
	headers, kexec, libglib2, libpng, libsndfile, lua, mpfr, ntfs-3g,
	openssl, php, qtopia4, rsync, samba, sqlite, tar, uboot, uclibc,
	util-linux, xorg7, xerces

	Issues resolved (http://bugs.uclibc.org):

	#5,#77,#141,#143: Convert php package to Makefile.autotools.in
         and a ton of other improvements
	#19: page.h missing by util-linux
	#37: update libglib2 to version 2.18.4
	#61: tslib puts staging_dir into pkgconfig file
	#69: tar refuses to build
	#71,#175: ./wchar.h:41:12: error: empty filename in #include
	#73: Bump openssl package to the latest version
	#81: New package wpa_supplicant
	#99: new package: flac
	#101: update gstreamer packages
	#105,#313: menuconfig segfaults on tinyx if wchar is not
         selected
	#107: convert libvorbis to Makefile.autotools.in
	#109: Make pppd package avoid bsd err
	#111: binutils 2.17 fails to build when texinfo >= 4.10
	#133: Modify ncurses5-config to get correct include path
	#137: Bump php to version 5.2.9
	#139: Bump sqlite to 3.6.11 and convert to
         Makefile.autotools.in
	#145: Bump bind package to 9.5.1-P1 (security)
	#147: buildroot toolchain fails to build w/binutils-2.19.1
	#151: openssl package trivial fixes
	#161: vim fails on patching with errors in configure.patch
	#169: blackbox-0.70.1 does not build
	#177: xdriver_xf86-input-keyboard does not build
	#179: Upgrade dropbear to Makefile.autotools.in
	#181: Update to Xorg 7.4
	#187: ntfs-3g: could not build cross
	#191: alsa-lib ARM binaries always built with EABI
	#213: Bump wpa_supplicant package to version 0.6.9
	#217: Bump openssl package to 0.9.8k (security)
	#219: Toolchain build fails on m4
	#225: m4 macros are out of place
	#233: make ipv6 optional in iptables
	#237: ncftp: convert to Makefile.autotools.in
	#239: ntfs-3g: convert to Makefile.autotools.in
	#245: lzop: new package
	#271: Bump bind package to 9.5.1-P2 (security)
	#277: Bump sqlite package to 3.6.16
	#279: update libglib2 to version 2.20.1
	#281: update DirectFB to version 1.2.8
	#283: add taglib
	#285: compilation of samba fails if IPV6 support is missing
	#293: update samba to version 3.3.3
	#299: add shared-mime-info package
	#307: make openssl package respect build flags<|MERGE_RESOLUTION|>--- conflicted
+++ resolved
@@ -1,5 +1,3 @@
-<<<<<<< HEAD
-=======
 2019.02.2, Released April 29th, 2019
 
 	Important / security related fixes.
@@ -1397,7 +1395,6 @@
 	#10896: /bin/sh not in /etc/shells
 	#10961: Grub2 fails to build for x86_64 when BR2_SSP_ALL is enabled
 
->>>>>>> 3b4b3e7c
 2018.02.1, Released April 9th, 2018
 
 	Important / security related fixes.
