#!/usr/bin/env python

# Copyright (C) 2014 by Thomas Petazzoni <thomas.petazzoni@free-electrons.com>
#
# This program is free software; you can redistribute it and/or modify
# it under the terms of the GNU General Public License as published by
# the Free Software Foundation; either version 2 of the License, or
# (at your option) any later version.
#
# This program is distributed in the hope that it will be useful,
# but WITHOUT ANY WARRANTY; without even the implied warranty of
# MERCHANTABILITY or FITNESS FOR A PARTICULAR PURPOSE. See the GNU
# General Public License for more details.
#
# You should have received a copy of the GNU General Public License
# along with this program; if not, write to the Free Software
# Foundation, Inc., 59 Temple Place, Suite 330, Boston, MA 02111-1307 USA

# This script generates a random configuration for testing Buildroot.

from __future__ import print_function

import contextlib
import csv
import os
from random import randint
import subprocess
import sys
from distutils.version import StrictVersion
import platform

if sys.hexversion >= 0x3000000:
    import urllib.request as _urllib
else:
    import urllib2 as _urllib


def urlopen_closing(uri):
    return contextlib.closing(_urllib.urlopen(uri))


if sys.hexversion >= 0x3000000:
    def decode_byte_list(bl):
        return [b.decode() for b in bl]
else:
    def decode_byte_list(e):
        return e


class SystemInfo:
    DEFAULT_NEEDED_PROGS = ["make", "git", "gcc", "timeout"]
    DEFAULT_OPTIONAL_PROGS = ["bzr", "java", "javac", "jar"]

    def __init__(self):
        self.needed_progs = list(self.__class__.DEFAULT_NEEDED_PROGS)
        self.optional_progs = list(self.__class__.DEFAULT_OPTIONAL_PROGS)
        self.progs = {}

    def find_prog(self, name, flags=os.X_OK, env=os.environ):
        if not name or name[0] == os.sep:
            raise ValueError(name)

        prog_path = env.get("PATH", None)
        # for windows compatibility, we'd need to take PATHEXT into account

        if prog_path:
            for prog_dir in filter(None, prog_path.split(os.pathsep)):
                # os.join() not necessary: non-empty prog_dir
                # and name[0] != os.sep
                prog = prog_dir + os.sep + name
                if os.access(prog, flags):
                    return prog
        # --
        return None

    def has(self, prog):
        """Checks whether a program is available.
        Lazily evaluates missing entries.

        Returns: None if prog not found, else path to the program [evaluates
        to True]
        """
        try:
            return self.progs[prog]
        except KeyError:
            pass

        have_it = self.find_prog(prog)
        # java[c] needs special care
        if have_it and prog in ('java', 'javac'):
            with open(os.devnull, "w") as devnull:
                if subprocess.call("%s -version | grep gcj" % prog,
                                   shell=True,
                                   stdout=devnull, stderr=devnull) != 1:
                    have_it = False
        # --
        self.progs[prog] = have_it
        return have_it

    def check_requirements(self):
        """Checks program dependencies.

        Returns: True if all mandatory programs are present, else False.
        """
        do_check_has_prog = self.has

        missing_requirements = False
        for prog in self.needed_progs:
            if not do_check_has_prog(prog):
                print("ERROR: your system lacks the '%s' program" % prog)
                missing_requirements = True

        # check optional programs here,
        # else they'd get checked by each worker instance
        for prog in self.optional_progs:
            do_check_has_prog(prog)

        return not missing_requirements


def get_toolchain_configs(toolchains_csv, buildrootdir):
    """Fetch and return the possible toolchain configurations

    This function returns an array of toolchain configurations. Each
    toolchain configuration is itself an array of lines of the defconfig.
    """

    with open(toolchains_csv) as r:
        # filter empty lines and comments
        lines = [t for t in r.readlines() if len(t.strip()) > 0 and t[0] != '#']
        toolchains = decode_byte_list(lines)
    configs = []

    (_, _, _, _, hostarch) = os.uname()
    # ~2015 distros report x86 when on a 32bit install
    if hostarch == 'i686' or hostarch == 'i386' or hostarch == 'x86':
        hostarch = 'x86'

    for row in csv.reader(toolchains):
        config = {}
        configfile = row[0]
        config_hostarch = row[1]
        keep = False

        # Keep all toolchain configs that work regardless of the host
        # architecture
        if config_hostarch == "any":
            keep = True

        # Keep all toolchain configs that can work on the current host
        # architecture
        if hostarch == config_hostarch:
            keep = True

        # Assume that x86 32 bits toolchains work on x86_64 build
        # machines
        if hostarch == 'x86_64' and config_hostarch == "x86":
            keep = True

        if not keep:
            continue

        if not os.path.isabs(configfile):
            configfile = os.path.join(buildrootdir, configfile)

        with open(configfile) as r:
            config = r.readlines()
        configs.append(config)
    return configs


def is_toolchain_usable(configfile, config):
    """Check if the toolchain is actually usable."""

    with open(configfile) as configf:
        configlines = configf.readlines()

    # Check that the toolchain configuration is still present
    for toolchainline in config:
        if toolchainline not in configlines:
            print("WARN: toolchain can't be used", file=sys.stderr)
            print("      Missing: %s" % toolchainline.strip(), file=sys.stderr)
            return False

    # The latest Linaro toolchains on x86-64 hosts requires glibc
    # 2.14+ on the host.
    if platform.machine() == 'x86_64':
        if 'BR2_TOOLCHAIN_EXTERNAL_LINARO_ARM=y\n' in configlines or \
           'BR2_TOOLCHAIN_EXTERNAL_LINARO_AARCH64=y\n' in configlines or \
           'BR2_TOOLCHAIN_EXTERNAL_LINARO_AARCH64_BE=y\n' in configlines or \
           'BR2_TOOLCHAIN_EXTERNAL_LINARO_ARMEB=y\n' in configlines:
            ldd_version_output = subprocess.check_output(['ldd', '--version'])
            glibc_version = ldd_version_output.splitlines()[0].split()[-1]
            if StrictVersion('2.14') > StrictVersion(glibc_version):
                print("WARN: ignoring the Linaro ARM toolchains because too old host glibc", file=sys.stderr)
                return False

    return True


def fixup_config(configfile):
    """Finalize the configuration and reject any problematic combinations

    This function returns 'True' when the configuration has been
    accepted, and 'False' when the configuration has not been accepted because
    it is known to fail (in which case another random configuration will be
    generated).
    """

    sysinfo = SystemInfo()
    with open(configfile) as configf:
        configlines = configf.readlines()

    BR2_TOOLCHAIN_EXTERNAL_URL = 'BR2_TOOLCHAIN_EXTERNAL_URL="http://autobuild.buildroot.org/toolchains/tarballs/'

    if "BR2_NEEDS_HOST_JAVA=y\n" in configlines and not sysinfo.has("java"):
        return False
    if "BR2_NEEDS_HOST_JAVAC=y\n" in configlines and not sysinfo.has("javac"):
        return False
    if "BR2_NEEDS_HOST_JAR=y\n" in configlines and not sysinfo.has("jar"):
        return False
    # python-nfc needs bzr
    if 'BR2_PACKAGE_PYTHON_NFC=y\n' in configlines and not sysinfo.has("bzr"):
        return False
    # The ctng toolchain is affected by PR58854
    if 'BR2_PACKAGE_LTTNG_TOOLS=y\n' in configlines and \
       BR2_TOOLCHAIN_EXTERNAL_URL + 'armv5-ctng-linux-gnueabi.tar.xz"\n' in configlines:
        return False
    # The ctng toolchain tigger an assembler error with guile package when compiled with -Os (same issue as for CS ARM 2014.05-29)
    if 'BR2_PACKAGE_GUILE=y\n' in configlines and \
       'BR2_OPTIMIZE_S=y\n' in configlines and \
       BR2_TOOLCHAIN_EXTERNAL_URL + 'armv5-ctng-linux-gnueabi.tar.xz"\n' in configlines:
        return False
    # The ctng toolchain is affected by PR58854
    if 'BR2_PACKAGE_LTTNG_TOOLS=y\n' in configlines and \
       BR2_TOOLCHAIN_EXTERNAL_URL + 'armv6-ctng-linux-uclibcgnueabi.tar.xz"\n' in configlines:
        return False
    # The ctng toolchain is affected by PR58854
    if 'BR2_PACKAGE_LTTNG_TOOLS=y\n' in configlines and \
       BR2_TOOLCHAIN_EXTERNAL_URL + 'armv7-ctng-linux-gnueabihf.tar.xz"\n' in configlines:
        return False
    # The ctng toolchain is affected by PR60155
    if 'BR2_PACKAGE_SDL=y\n' in configlines and \
       BR2_TOOLCHAIN_EXTERNAL_URL + 'powerpc-ctng-linux-uclibc.tar.xz"\n' in configlines:
        return False
    # The ctng toolchain is affected by PR60155
    if 'BR2_PACKAGE_LIBMPEG2=y\n' in configlines and \
       BR2_TOOLCHAIN_EXTERNAL_URL + 'powerpc-ctng-linux-uclibc.tar.xz"\n' in configlines:
        return False
    # This MIPS toolchain uses eglibc-2.18 which lacks SYS_getdents64
    if 'BR2_PACKAGE_STRONGSWAN=y\n' in configlines and \
       BR2_TOOLCHAIN_EXTERNAL_URL + 'mips64el-ctng_n64-linux-gnu.tar.xz"\n' in configlines:
        return False
    # This MIPS toolchain uses eglibc-2.18 which lacks SYS_getdents64
    if 'BR2_PACKAGE_PYTHON3=y\n' in configlines and \
       BR2_TOOLCHAIN_EXTERNAL_URL + 'mips64el-ctng_n64-linux-gnu.tar.xz"\n' in configlines:
        return False
    # libffi not available on sh2a and ARMv7-M, but propagating libffi
    # arch dependencies in Buildroot is really too much work, so we
    # handle this here.
    if 'BR2_sh2a=y\n' in configlines and \
       'BR2_PACKAGE_LIBFFI=y\n' in configlines:
        return False
    if 'BR2_ARM_CPU_ARMV7M=y\n' in configlines and \
       'BR2_PACKAGE_LIBFFI=y\n' in configlines:
        return False
    if 'BR2_PACKAGE_SUNXI_BOARDS=y\n' in configlines:
        configlines.remove('BR2_PACKAGE_SUNXI_BOARDS_FEX_FILE=""\n')
        configlines.append('BR2_PACKAGE_SUNXI_BOARDS_FEX_FILE="a10/hackberry.fex"\n')
    # This MIPS uClibc toolchain fails to build the gdb package
    if 'BR2_PACKAGE_GDB=y\n' in configlines and \
       BR2_TOOLCHAIN_EXTERNAL_URL + 'mipsel-ctng-linux-uclibc.tar.xz"\n' in configlines:
        return False
    # This MIPS uClibc toolchain fails to build the rt-tests package
    if 'BR2_PACKAGE_RT_TESTS=y\n' in configlines and \
       BR2_TOOLCHAIN_EXTERNAL_URL + 'mipsel-ctng-linux-uclibc.tar.xz"\n' in configlines:
        return False
    # This MIPS uClibc toolchain fails to build the civetweb package
    if 'BR2_PACKAGE_CIVETWEB=y\n' in configlines and \
       BR2_TOOLCHAIN_EXTERNAL_URL + 'mipsel-ctng-linux-uclibc.tar.xz"\n' in configlines:
        return False
    # This MIPS ctng toolchain fails to build the python3 package
    if 'BR2_PACKAGE_PYTHON3=y\n' in configlines and \
       BR2_TOOLCHAIN_EXTERNAL_URL + 'mips64el-ctng_n64-linux-gnu.tar.xz"\n' in configlines:
        return False
    # This MIPS uClibc toolchain fails to build the strace package
    if 'BR2_PACKAGE_STRACE=y\n' in configlines and \
       BR2_TOOLCHAIN_EXTERNAL_URL + 'mipsel-ctng-linux-uclibc.tar.xz"\n' in configlines:
        return False
    # This MIPS uClibc toolchain fails to build the cdrkit package
    if 'BR2_PACKAGE_CDRKIT=y\n' in configlines and \
       'BR2_STATIC_LIBS=y\n' in configlines and \
       BR2_TOOLCHAIN_EXTERNAL_URL + 'mipsel-ctng-linux-uclibc.tar.xz"\n' in configlines:
        return False
    # uClibc vfork static linking issue
    if 'BR2_PACKAGE_ALSA_LIB=y\n' in configlines and \
       'BR2_STATIC_LIBS=y\n' in configlines and \
       BR2_TOOLCHAIN_EXTERNAL_URL + 'i486-ctng-linux-uclibc.tar.xz"\n' in configlines:
        return False
    # This MIPS uClibc toolchain fails to build the weston package
    if 'BR2_PACKAGE_WESTON=y\n' in configlines and \
       BR2_TOOLCHAIN_EXTERNAL_URL + 'mipsel-ctng-linux-uclibc.tar.xz"\n' in configlines:
        return False
    # The cs nios2 2017.02 toolchain is affected by binutils PR19405
    if 'BR2_TOOLCHAIN_EXTERNAL_CODESOURCERY_NIOSII=y\n' in configlines and \
       'BR2_PACKAGE_BOOST=y\n' in configlines:
        return False
    # The cs nios2 2017.02 toolchain is affected by binutils PR19405
    if 'BR2_TOOLCHAIN_EXTERNAL_CODESOURCERY_NIOSII=y\n' in configlines and \
       'BR2_PACKAGE_QT5BASE_GUI=y\n' in configlines:
        return False
    # The cs nios2 2017.02 toolchain is affected by binutils PR19405
    if 'BR2_TOOLCHAIN_EXTERNAL_CODESOURCERY_NIOSII=y\n' in configlines and \
       'BR2_PACKAGE_FLANN=y\n' in configlines:
        return False

    with open(configfile, "w+") as configf:
        configf.writelines(configlines)

    return True


def gen_config(args):
    """Generate a new random configuration

    This function generates the configuration, by choosing a random
    toolchain configuration and then generating a random selection of
    packages.
    """

    # Select a random toolchain configuration
    configs = get_toolchain_configs(args.toolchains_csv, args.buildrootdir)

    i = randint(0, len(configs) - 1)
    toolchainconfig = configs[i]

    configlines = list(toolchainconfig)

    # Combine with the minimal configuration
    minimalconfigfile = os.path.join(args.buildrootdir,
                                     'support/config-fragments/minimal.config')
    with open(minimalconfigfile) as minimalf:
        configlines += minimalf.readlines()

    # Allow hosts with old certificates to download over https
<<<<<<< HEAD
    configlines.append("BR2_WGET=\"wget --passive-ftp -nd -t 3 --no-check-certificate\"")
=======
    configlines.append("BR2_WGET=\"wget --passive-ftp -nd -t 3 --no-check-certificate\"\n")
>>>>>>> 3b4b3e7c

    # Amend the configuration with a few things.
    if randint(0, 20) == 0:
        configlines.append("BR2_ENABLE_DEBUG=y\n")
    if randint(0, 1) == 0:
        configlines.append("BR2_INIT_BUSYBOX=y\n")
    elif randint(0, 15) == 0:
        configlines.append("BR2_INIT_SYSTEMD=y\n")
    elif randint(0, 10) == 0:
        configlines.append("BR2_ROOTFS_DEVICE_CREATION_DYNAMIC_EUDEV=y\n")
    if randint(0, 20) == 0:
        configlines.append("BR2_STATIC_LIBS=y\n")
    if randint(0, 20) == 0:
        configlines.append("BR2_PACKAGE_PYTHON_PY_ONLY=y\n")
    if randint(0, 5) == 0:
        configlines.append("BR2_OPTIMIZE_2=y\n")

    # Write out the configuration file
    if not os.path.exists(args.outputdir):
        os.makedirs(args.outputdir)
    if args.outputdir == os.path.abspath(os.path.join(args.buildrootdir, "output")):
        configfile = os.path.join(args.buildrootdir, ".config")
    else:
        configfile = os.path.join(args.outputdir, ".config")
    with open(configfile, "w+") as configf:
        configf.writelines(configlines)

    subprocess.check_call(["make", "O=%s" % args.outputdir, "-C", args.buildrootdir,
                           "olddefconfig"])

    if not is_toolchain_usable(configfile, toolchainconfig):
        return 2

    # Now, generate the random selection of packages, and fixup
    # things if needed.
    # Safe-guard, in case we can not quickly come to a valid
    # configuration: allow at most 100 (arbitrary) iterations.
    bounded_loop = 100
    while True:
        if bounded_loop == 0:
            print("ERROR: cannot generate random configuration after 100 iterations",
                  file=sys.stderr)
            return 1
        bounded_loop -= 1
        subprocess.check_call(["make", "O=%s" % args.outputdir, "-C", args.buildrootdir,
                               "KCONFIG_PROBABILITY=%d" % randint(1, 30),
                               "randpackageconfig"])

        if fixup_config(configfile):
            break

    subprocess.check_call(["make", "O=%s" % args.outputdir, "-C", args.buildrootdir,
                           "olddefconfig"])

    subprocess.check_call(["make", "O=%s" % args.outputdir, "-C", args.buildrootdir,
                           "savedefconfig"])

    return subprocess.call(["make", "O=%s" % args.outputdir, "-C", args.buildrootdir,
                            "dependencies"])


if __name__ == '__main__':
    import argparse
    parser = argparse.ArgumentParser(description="Generate a random configuration")
    parser.add_argument("--outputdir", "-o",
                        help="Output directory (relative to current directory)",
                        type=str, default='output')
    parser.add_argument("--buildrootdir", "-b",
                        help="Buildroot directory (relative to current directory)",
                        type=str, default='.')
    parser.add_argument("--toolchains-csv",
                        help="Path of the toolchain configuration file",
                        type=str,
                        default="support/config-fragments/autobuild/toolchain-configs.csv")
    args = parser.parse_args()

    # We need the absolute path to use with O=, because the relative
    # path to the output directory here is not relative to the
    # Buildroot sources, but to the current directory.
    args.outputdir = os.path.abspath(args.outputdir)

    try:
        ret = gen_config(args)
    except Exception as e:
        print(str(e), file=sys.stderr)
        parser.exit(1)
    parser.exit(ret)<|MERGE_RESOLUTION|>--- conflicted
+++ resolved
@@ -343,11 +343,7 @@
         configlines += minimalf.readlines()
 
     # Allow hosts with old certificates to download over https
-<<<<<<< HEAD
-    configlines.append("BR2_WGET=\"wget --passive-ftp -nd -t 3 --no-check-certificate\"")
-=======
     configlines.append("BR2_WGET=\"wget --passive-ftp -nd -t 3 --no-check-certificate\"\n")
->>>>>>> 3b4b3e7c
 
     # Amend the configuration with a few things.
     if randint(0, 20) == 0:
