--- conflicted
+++ resolved
@@ -20,13 +20,10 @@
 	# pru-software-support) legitimately install ELF binaries that
 	# are not for the target architecture
 	"/usr/share"
-<<<<<<< HEAD
-=======
 
 	# Skip files in /lib/grub, since it is possible to have it
 	# for a different architecture (e.g. i386 grub on x86_64).
 	"/lib/grub"
->>>>>>> 3b4b3e7c
 )
 
 while getopts p:l:r:a:i: OPT ; do
