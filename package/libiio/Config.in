config BR2_PACKAGE_LIBIIO
	bool "libiio"
	select BR2_PACKAGE_LIBIIO_LOCAL_BACKEND if !BR2_PACKAGE_LIBIIO_XML_BACKEND
	help
	  Libiio is a library to ease the development of software
	  interfacing Linux Industrial I/O (IIO) devices.

	  http://wiki.analog.com/resources/tools-software/linux-software/libiio

if BR2_PACKAGE_LIBIIO

config BR2_PACKAGE_LIBIIO_LOCAL_BACKEND
	bool "Local backend"
	default y
	help
	  Enable the local backend of the library.

config BR2_PACKAGE_LIBIIO_LOCAL_CONFIG
	bool "Local context attributes"
	depends on BR2_PACKAGE_LIBINI
	default y
	help
	  Read local context attributes from /etc/libiio.ini.

config BR2_PACKAGE_LIBIIO_XML_BACKEND
	bool "XML backend"
	default y
	select BR2_PACKAGE_LIBXML2
	help
	  Enable the XML backend of the library.

config BR2_PACKAGE_LIBIIO_NETWORK_BACKEND
	bool "Network backend"
	default y
	select BR2_PACKAGE_LIBIIO_XML_BACKEND
	help
	  Enable the network backend of the library.

config BR2_PACKAGE_LIBIIO_USB_BACKEND
	bool "USB backend"
	default y
	depends on BR2_TOOLCHAIN_HAS_THREADS # from libusb
	select BR2_PACKAGE_LIBIIO_XML_BACKEND
	select BR2_PACKAGE_LIBUSB
<<<<<<< HEAD
	select BR2_PACKAGE_LIBAIO
	default y
=======
>>>>>>> 27ce235c
	help
	  Enable the USB backend of the library.

comment "The USB backend needs a toolchain w/ threads"
	depends on !BR2_TOOLCHAIN_HAS_THREADS

config BR2_PACKAGE_LIBIIO_SERIAL_BACKEND
	bool "Serial backend"
	default y
	select BR2_PACKAGE_LIBIIO_XML_BACKEND
	select BR2_PACKAGE_LIBSERIALPORT
	help
	  Enable the serial backend of the library.

config BR2_PACKAGE_LIBIIO_IIOD
	bool "IIO Daemon"
	default y
	depends on BR2_TOOLCHAIN_HAS_THREADS
	depends on !BR2_bfin
	select BR2_PACKAGE_LIBIIO_LOCAL_BACKEND
	help
	  Install the IIO Daemon.

config BR2_PACKAGE_LIBIIO_IIOD_USBD
	bool "USB support in the IIO Daemon (FunctionFS)"
	depends on BR2_PACKAGE_LIBIIO_IIOD
	depends on BR2_PACKAGE_LIBAIO_ARCH_SUPPORTS
	depends on BR2_TOOLCHAIN_HEADERS_AT_LEAST_3_18 # usb_functionfs_descs_head_v2
	select BR2_PACKAGE_LIBAIO
	help
	  Add support for USB through FunctionFS with IIOD.

comment "USB support in the IIO Daemon requires libaio, headers >= 3.18"
	depends on BR2_PACKAGE_LIBIIO_IIOD
	depends on !BR2_PACKAGE_LIBAIO_ARCH_SUPPORTS || \
		   !BR2_TOOLCHAIN_HEADERS_AT_LEAST_3_18

comment "IIO Daemon needs a toolchain w/ threads"
	depends on !BR2_TOOLCHAIN_HAS_THREADS
	depends on !BR2_bfin

comment "IIO Daemon is not yet available on Blackfin"
	depends on BR2_bfin

config BR2_PACKAGE_LIBIIO_TESTS
	bool "Install test programs"
	depends on BR2_TOOLCHAIN_HAS_THREADS
	help
	  Install the test programs (iio_info, iio_genxml, iio_readdev).

comment "IIO test programs need a toolchain w/ threads"
	depends on !BR2_TOOLCHAIN_HAS_THREADS

config BR2_PACKAGE_LIBIIO_BINDINGS_CSHARP
	bool "Install C# bindings"
	depends on BR2_PACKAGE_MONO
	help
	  Install the C# bindings.

config BR2_PACKAGE_LIBIIO_BINDINGS_PYTHON
	bool "Install Python bindings"
	depends on BR2_PACKAGE_PYTHON
	help
	  Install the Python bindings.

endif<|MERGE_RESOLUTION|>--- conflicted
+++ resolved
@@ -42,11 +42,6 @@
 	depends on BR2_TOOLCHAIN_HAS_THREADS # from libusb
 	select BR2_PACKAGE_LIBIIO_XML_BACKEND
 	select BR2_PACKAGE_LIBUSB
-<<<<<<< HEAD
-	select BR2_PACKAGE_LIBAIO
-	default y
-=======
->>>>>>> 27ce235c
 	help
 	  Enable the USB backend of the library.
 
