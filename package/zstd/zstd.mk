--- conflicted
+++ resolved
@@ -6,10 +6,7 @@
 
 ZSTD_VERSION = v1.3.5
 ZSTD_SITE = $(call github,facebook,zstd,$(ZSTD_VERSION))
-<<<<<<< HEAD
-=======
 ZSTD_INSTALL_STAGING = YES
->>>>>>> 3b4b3e7c
 ZSTD_LICENSE = BSD-3-Clause or GPL-2.0
 ZSTD_LICENSE_FILES = LICENSE COPYING
 
