################################################################################
#
# linux-headers
#
################################################################################

# This package is used to provide Linux kernel headers for the
# internal toolchain backend.

LINUX_HEADERS_VERSION = $(call qstrip,$(BR2_DEFAULT_KERNEL_HEADERS))
ifeq ($(findstring x2.6.,x$(LINUX_HEADERS_VERSION)),x2.6.)
LINUX_HEADERS_SITE = $(BR2_KERNEL_MIRROR)/linux/kernel/v2.6/
else
LINUX_HEADERS_SITE = $(BR2_KERNEL_MIRROR)/linux/kernel/v3.x/
endif
LINUX_HEADERS_SOURCE = linux-$(LINUX_HEADERS_VERSION).tar.xz

LINUX_HEADERS_INSTALL_STAGING = YES

<<<<<<< HEAD
# For some architectures (eg. Arc, Cris, Hexagon, ia64, parisc,
# score and xtensa), the Linux buildsystem tries to call the
# cross-compiler, although it is not needed at all.
# This results in seemingly errors like:
#   [...]/scripts/gcc-version.sh: line 26: arc-linux-uclibc-gcc: command not found
# Those can be safely ignored.
=======
# linux-headers is part of the toolchain so disable the toolchain dependency
LINUX_HEADERS_ADD_TOOLCHAIN_DEPENDENCY = NO

>>>>>>> 9e40a100
define LINUX_HEADERS_INSTALL_STAGING_CMDS
	(cd $(@D); \
		$(TARGET_MAKE_ENV) $(MAKE) \
			ARCH=$(KERNEL_ARCH) \
			HOSTCC="$(HOSTCC)" \
			HOSTCFLAGS="$(HOSTCFLAGS)" \
			HOSTCXX="$(HOSTCXX)" \
			INSTALL_HDR_PATH=$(STAGING_DIR)/usr \
			headers_install)
endef

$(eval $(generic-package))<|MERGE_RESOLUTION|>--- conflicted
+++ resolved
@@ -17,18 +17,15 @@
 
 LINUX_HEADERS_INSTALL_STAGING = YES
 
-<<<<<<< HEAD
+# linux-headers is part of the toolchain so disable the toolchain dependency
+LINUX_HEADERS_ADD_TOOLCHAIN_DEPENDENCY = NO
+
 # For some architectures (eg. Arc, Cris, Hexagon, ia64, parisc,
 # score and xtensa), the Linux buildsystem tries to call the
 # cross-compiler, although it is not needed at all.
 # This results in seemingly errors like:
 #   [...]/scripts/gcc-version.sh: line 26: arc-linux-uclibc-gcc: command not found
 # Those can be safely ignored.
-=======
-# linux-headers is part of the toolchain so disable the toolchain dependency
-LINUX_HEADERS_ADD_TOOLCHAIN_DEPENDENCY = NO
-
->>>>>>> 9e40a100
 define LINUX_HEADERS_INSTALL_STAGING_CMDS
 	(cd $(@D); \
 		$(TARGET_MAKE_ENV) $(MAKE) \
