--- conflicted
+++ resolved
@@ -43,13 +43,8 @@
 
 config BR2_PACKAGE_NODEJS_VERSION_STRING
 	string
-<<<<<<< HEAD
-	default "5.5.0"		if BR2_PACKAGE_NODEJS_V8_ARCH_SUPPORTS
+	default "5.6.0"		if BR2_PACKAGE_NODEJS_V8_ARCH_SUPPORTS
 	default "0.10.42"
-=======
-	default "5.6.0"		if BR2_PACKAGE_NODEJS_V8_ARCH_SUPPORTS
-	default "0.10.41"
->>>>>>> 2dfabd10
 
 menu "Module Selection"
 
