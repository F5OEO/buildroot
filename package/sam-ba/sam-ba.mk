--- conflicted
+++ resolved
@@ -32,10 +32,7 @@
 define HOST_SAM_BA_INSTALL_CMDS
 	mkdir -p $(HOST_DIR)/opt/sam-ba/
 	cp -a $(@D)/* $(HOST_DIR)/opt/sam-ba/
-<<<<<<< HEAD
-=======
 	mkdir -p $(HOST_DIR)/bin/
->>>>>>> 3b4b3e7c
 	ln -sf ../opt/sam-ba/$(SAM_BA_BIN_NAME) $(HOST_DIR)/bin/sam-ba
 endef
 
