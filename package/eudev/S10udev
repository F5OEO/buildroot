#!/bin/sh
#
# udev	This is a minimal non-LSB version of a UDEV startup script.  It
#	was derived by stripping down the udev-058 LSB version for use
#	with buildroot on embedded hardware using Linux 2.6.34+ kernels.
#
#	You may need to customize this for your system's resource limits
#	(including startup time!) and administration.  For example, if
#	your early userspace has a custom initramfs or initrd you might
#	need /dev much earlier; or without hotpluggable busses (like USB,
#	PCMCIA, MMC/SD, and so on) your /dev might be static after boot.
#
#	This script assumes your system boots right into the eventual root
#	filesystem, and that init runs this udev script before any programs
#	needing more device nodes than the bare-bones set -- /dev/console,
#	/dev/zero, /dev/null -- that's needed to boot and run this script.
#

# Check for config file and read it
UDEV_CONFIG=/etc/udev/udev.conf
test -r $UDEV_CONFIG || exit 6
. $UDEV_CONFIG

case "$1" in
    start)
        printf "Populating %s using udev: " "${udev_root:-/dev}"
        [ -e /proc/sys/kernel/hotplug ] && printf '\000\000\000\000' > /proc/sys/kernel/hotplug
<<<<<<< HEAD
        $UDEV_BIN -d || { echo "FAIL"; exit 1; }
=======
        /sbin/udevd -d || { echo "FAIL"; exit 1; }
>>>>>>> 3b4b3e7c
        udevadm trigger --type=subsystems --action=add
        udevadm trigger --type=devices --action=add
        udevadm settle --timeout=30 || echo "udevadm settle failed"
        echo "done"
        ;;
    stop)
        # Stop execution of events
        udevadm control --stop-exec-queue
        killall udevd
        ;;
    *)
        echo "Usage: $0 {start|stop}"
        exit 1
        ;;
esac


exit 0<|MERGE_RESOLUTION|>--- conflicted
+++ resolved
@@ -25,11 +25,7 @@
     start)
         printf "Populating %s using udev: " "${udev_root:-/dev}"
         [ -e /proc/sys/kernel/hotplug ] && printf '\000\000\000\000' > /proc/sys/kernel/hotplug
-<<<<<<< HEAD
-        $UDEV_BIN -d || { echo "FAIL"; exit 1; }
-=======
         /sbin/udevd -d || { echo "FAIL"; exit 1; }
->>>>>>> 3b4b3e7c
         udevadm trigger --type=subsystems --action=add
         udevadm trigger --type=devices --action=add
         udevadm settle --timeout=30 || echo "udevadm settle failed"
