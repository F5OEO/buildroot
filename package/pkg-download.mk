################################################################################
#
# This file contains the download helpers for the various package
# infrastructures. It is used to handle downloads from HTTP servers,
# FTP servers, Git repositories, Subversion repositories, Mercurial
# repositories, Bazaar repositories, and SCP servers.
#
################################################################################

# Download method commands
export WGET := $(call qstrip,$(BR2_WGET))
export SVN := $(call qstrip,$(BR2_SVN))
export CVS := $(call qstrip,$(BR2_CVS))
export BZR := $(call qstrip,$(BR2_BZR))
export GIT := $(call qstrip,$(BR2_GIT))
export HG := $(call qstrip,$(BR2_HG))
export SCP := $(call qstrip,$(BR2_SCP))
export LOCALFILES := $(call qstrip,$(BR2_LOCALFILES))

DL_WRAPPER = support/download/dl-wrapper
FLOCK = flock $($(PKG)_DL_DIR)/

# DL_DIR may have been set already from the environment
ifeq ($(origin DL_DIR),undefined)
DL_DIR ?= $(call qstrip,$(BR2_DL_DIR))
ifeq ($(DL_DIR),)
DL_DIR := $(TOPDIR)/dl
endif
else
# Restore the BR2_DL_DIR that was overridden by the .config file
BR2_DL_DIR = $(DL_DIR)
endif

# ensure it exists and a absolute path, derefrecing symlinks
DL_DIR := $(shell mkdir -p $(DL_DIR) && cd $(DL_DIR) >/dev/null && pwd -P)

#
# URI scheme helper functions
# Example URIs:
# * http://www.example.com/dir/file
# * scp://www.example.com:dir/file (with domainseparator :)
#
# geturischeme: http
geturischeme = $(firstword $(subst ://, ,$(call qstrip,$(1))))
# getschemeplusuri: git|parameter+http://example.com
getschemeplusuri = $(call geturischeme,$(1))$(if $(2),\|$(2))+$(1)
# stripurischeme: www.example.com/dir/file
stripurischeme = $(lastword $(subst ://, ,$(call qstrip,$(1))))
# domain: www.example.com
domain = $(firstword $(subst $(call domainseparator,$(2)), ,$(call stripurischeme,$(1))))
# notdomain: dir/file
notdomain = $(patsubst $(call domain,$(1),$(2))$(call domainseparator,$(2))%,%,$(call stripurischeme,$(1)))
#
# default domainseparator is /, specify alternative value as first argument
domainseparator = $(if $(1),$(1),/)

# github(user,package,version): returns site of GitHub repository
github = https://github.com/$(1)/$(2)/archive/$(3)

# Expressly do not check hashes for those files
# Exported variables default to immediately expanded in some versions of
# make, but we need it to be recursively-epxanded, so explicitly assign it.
export BR_NO_CHECK_HASH_FOR =

################################################################################
<<<<<<< HEAD
# The DOWNLOAD_* helpers are in charge of getting a working copy
# of the source repository for their corresponding SCM,
# checking out the requested version / commit / tag, and create an
# archive out of it. DOWNLOAD_SCP uses scp to obtain a remote file with
# ssh authentication. DOWNLOAD_WGET is the normal wget-based download
# mechanism.
#
################################################################################

define DOWNLOAD_GIT
	$(EXTRA_ENV) $(DL_WRAPPER) -b git \
		-o $(DL_DIR)/$($(PKG)_SOURCE) \
		$(if $($(PKG)_GIT_SUBMODULES),-r) \
		-H $(PKGDIR)/$($(PKG)_RAWNAME).hash \
		$(QUIET) \
		-- \
		$($(PKG)_SITE) \
		$($(PKG)_DL_VERSION) \
		$($(PKG)_BASENAME_RAW) \
		$($(PKG)_DL_OPTS)
endef

define DOWNLOAD_BZR
	$(EXTRA_ENV) $(DL_WRAPPER) -b bzr \
		-o $(DL_DIR)/$($(PKG)_SOURCE) \
		$(QUIET) \
		-- \
		$($(PKG)_SITE) \
		$($(PKG)_DL_VERSION) \
		$($(PKG)_BASENAME_RAW) \
		$($(PKG)_DL_OPTS)
endef

define DOWNLOAD_CVS
	$(EXTRA_ENV) $(DL_WRAPPER) -b cvs \
		-o $(DL_DIR)/$($(PKG)_SOURCE) \
		$(QUIET) \
		-- \
		$(call stripurischeme,$(call qstrip,$($(PKG)_SITE))) \
		$($(PKG)_DL_VERSION) \
		$($(PKG)_RAWNAME) \
		$($(PKG)_BASENAME_RAW) \
		$($(PKG)_DL_OPTS)
endef

define DOWNLOAD_SVN
	$(EXTRA_ENV) $(DL_WRAPPER) -b svn \
		-o $(DL_DIR)/$($(PKG)_SOURCE) \
		$(QUIET) \
		-- \
		$($(PKG)_SITE) \
		$($(PKG)_DL_VERSION) \
		$($(PKG)_BASENAME_RAW) \
		$($(PKG)_DL_OPTS)
endef

# SCP URIs should be of the form scp://[user@]host:filepath
# Note that filepath is relative to the user's home directory, so you may want
# to prepend the path with a slash: scp://[user@]host:/absolutepath
define DOWNLOAD_SCP
	$(EXTRA_ENV) $(DL_WRAPPER) -b scp \
		-o $(DL_DIR)/$(2) \
		-H $(PKGDIR)/$($(PKG)_RAWNAME).hash \
		$(QUIET) \
		-- \
		'$(call stripurischeme,$(call qstrip,$(1)))' \
		$($(PKG)_DL_OPTS)
endef

define DOWNLOAD_HG
	$(EXTRA_ENV) $(DL_WRAPPER) -b hg \
		-o $(DL_DIR)/$($(PKG)_SOURCE) \
		$(QUIET) \
		-- \
		$($(PKG)_SITE) \
		$($(PKG)_DL_VERSION) \
		$($(PKG)_BASENAME_RAW) \
		$($(PKG)_DL_OPTS)
endef

define DOWNLOAD_WGET
	$(EXTRA_ENV) $(DL_WRAPPER) -b wget \
		-o $(DL_DIR)/$(2) \
		-H $(PKGDIR)/$($(PKG)_RAWNAME).hash \
		$(QUIET) \
		-- \
		'$(call qstrip,$(1))' \
		$($(PKG)_DL_OPTS)
endef

define DOWNLOAD_LOCALFILES
	$(EXTRA_ENV) $(DL_WRAPPER) -b cp \
		-o $(DL_DIR)/$(2) \
		-H $(PKGDIR)/$($(PKG)_RAWNAME).hash \
		$(QUIET) \
		-- \
		$(call stripurischeme,$(call qstrip,$(1))) \
		$($(PKG)_DL_OPTS)
endef

################################################################################
# DOWNLOAD -- Download helper. Will try to download source from:
=======
# DOWNLOAD -- Download helper. Will call DL_WRAPPER which will try to download
# source from:
>>>>>>> 3b4b3e7c
# 1) BR2_PRIMARY_SITE if enabled
# 2) Download site, unless BR2_PRIMARY_SITE_ONLY is set
# 3) BR2_BACKUP_SITE if enabled, unless BR2_PRIMARY_SITE_ONLY is set
#
# Argument 1 is the source location
#
################################################################################

ifneq ($(call qstrip,$(BR2_PRIMARY_SITE)),)
DOWNLOAD_URIS += \
	-u $(call getschemeplusuri,$(call qstrip,$(BR2_PRIMARY_SITE)/$($(PKG)_DL_SUBDIR)),urlencode) \
	-u $(call getschemeplusuri,$(call qstrip,$(BR2_PRIMARY_SITE)),urlencode)
endif

ifeq ($(BR2_PRIMARY_SITE_ONLY),)
DOWNLOAD_URIS += \
	-u $(patsubst %/,%,$(dir $(call qstrip,$(1))))
ifneq ($(call qstrip,$(BR2_BACKUP_SITE)),)
DOWNLOAD_URIS += \
	-u $(call getschemeplusuri,$(call qstrip,$(BR2_BACKUP_SITE)/$($(PKG)_DL_SUBDIR)),urlencode) \
	-u $(call getschemeplusuri,$(call qstrip,$(BR2_BACKUP_SITE)),urlencode)
endif
endif

define DOWNLOAD
	$(Q)mkdir -p $($(PKG)_DL_DIR)
	$(Q)$(EXTRA_ENV) $(FLOCK) $(DL_WRAPPER) \
		-c '$($(PKG)_DL_VERSION)' \
		-d '$($(PKG)_DL_DIR)' \
		-D '$(DL_DIR)' \
		-f '$(notdir $(1))' \
		-H '$($(PKG)_HASH_FILE)' \
		-n '$($(PKG)_BASENAME_RAW)' \
		-N '$($(PKG)_RAWNAME)' \
		-o '$($(PKG)_DL_DIR)/$(notdir $(1))' \
		$(if $($(PKG)_GIT_SUBMODULES),-r) \
		$(DOWNLOAD_URIS) \
		$(QUIET) \
		-- \
		$($(PKG)_DL_OPTS)
endef<|MERGE_RESOLUTION|>--- conflicted
+++ resolved
@@ -63,113 +63,8 @@
 export BR_NO_CHECK_HASH_FOR =
 
 ################################################################################
-<<<<<<< HEAD
-# The DOWNLOAD_* helpers are in charge of getting a working copy
-# of the source repository for their corresponding SCM,
-# checking out the requested version / commit / tag, and create an
-# archive out of it. DOWNLOAD_SCP uses scp to obtain a remote file with
-# ssh authentication. DOWNLOAD_WGET is the normal wget-based download
-# mechanism.
-#
-################################################################################
-
-define DOWNLOAD_GIT
-	$(EXTRA_ENV) $(DL_WRAPPER) -b git \
-		-o $(DL_DIR)/$($(PKG)_SOURCE) \
-		$(if $($(PKG)_GIT_SUBMODULES),-r) \
-		-H $(PKGDIR)/$($(PKG)_RAWNAME).hash \
-		$(QUIET) \
-		-- \
-		$($(PKG)_SITE) \
-		$($(PKG)_DL_VERSION) \
-		$($(PKG)_BASENAME_RAW) \
-		$($(PKG)_DL_OPTS)
-endef
-
-define DOWNLOAD_BZR
-	$(EXTRA_ENV) $(DL_WRAPPER) -b bzr \
-		-o $(DL_DIR)/$($(PKG)_SOURCE) \
-		$(QUIET) \
-		-- \
-		$($(PKG)_SITE) \
-		$($(PKG)_DL_VERSION) \
-		$($(PKG)_BASENAME_RAW) \
-		$($(PKG)_DL_OPTS)
-endef
-
-define DOWNLOAD_CVS
-	$(EXTRA_ENV) $(DL_WRAPPER) -b cvs \
-		-o $(DL_DIR)/$($(PKG)_SOURCE) \
-		$(QUIET) \
-		-- \
-		$(call stripurischeme,$(call qstrip,$($(PKG)_SITE))) \
-		$($(PKG)_DL_VERSION) \
-		$($(PKG)_RAWNAME) \
-		$($(PKG)_BASENAME_RAW) \
-		$($(PKG)_DL_OPTS)
-endef
-
-define DOWNLOAD_SVN
-	$(EXTRA_ENV) $(DL_WRAPPER) -b svn \
-		-o $(DL_DIR)/$($(PKG)_SOURCE) \
-		$(QUIET) \
-		-- \
-		$($(PKG)_SITE) \
-		$($(PKG)_DL_VERSION) \
-		$($(PKG)_BASENAME_RAW) \
-		$($(PKG)_DL_OPTS)
-endef
-
-# SCP URIs should be of the form scp://[user@]host:filepath
-# Note that filepath is relative to the user's home directory, so you may want
-# to prepend the path with a slash: scp://[user@]host:/absolutepath
-define DOWNLOAD_SCP
-	$(EXTRA_ENV) $(DL_WRAPPER) -b scp \
-		-o $(DL_DIR)/$(2) \
-		-H $(PKGDIR)/$($(PKG)_RAWNAME).hash \
-		$(QUIET) \
-		-- \
-		'$(call stripurischeme,$(call qstrip,$(1)))' \
-		$($(PKG)_DL_OPTS)
-endef
-
-define DOWNLOAD_HG
-	$(EXTRA_ENV) $(DL_WRAPPER) -b hg \
-		-o $(DL_DIR)/$($(PKG)_SOURCE) \
-		$(QUIET) \
-		-- \
-		$($(PKG)_SITE) \
-		$($(PKG)_DL_VERSION) \
-		$($(PKG)_BASENAME_RAW) \
-		$($(PKG)_DL_OPTS)
-endef
-
-define DOWNLOAD_WGET
-	$(EXTRA_ENV) $(DL_WRAPPER) -b wget \
-		-o $(DL_DIR)/$(2) \
-		-H $(PKGDIR)/$($(PKG)_RAWNAME).hash \
-		$(QUIET) \
-		-- \
-		'$(call qstrip,$(1))' \
-		$($(PKG)_DL_OPTS)
-endef
-
-define DOWNLOAD_LOCALFILES
-	$(EXTRA_ENV) $(DL_WRAPPER) -b cp \
-		-o $(DL_DIR)/$(2) \
-		-H $(PKGDIR)/$($(PKG)_RAWNAME).hash \
-		$(QUIET) \
-		-- \
-		$(call stripurischeme,$(call qstrip,$(1))) \
-		$($(PKG)_DL_OPTS)
-endef
-
-################################################################################
-# DOWNLOAD -- Download helper. Will try to download source from:
-=======
 # DOWNLOAD -- Download helper. Will call DL_WRAPPER which will try to download
 # source from:
->>>>>>> 3b4b3e7c
 # 1) BR2_PRIMARY_SITE if enabled
 # 2) Download site, unless BR2_PRIMARY_SITE_ONLY is set
 # 3) BR2_BACKUP_SITE if enabled, unless BR2_PRIMARY_SITE_ONLY is set
