Checking simple C program: OK
rpath library support: OK
-Wl,--version-script support: OK
Checking getconf LFS_CFLAGS: NO
Checking for large file support without additional flags: OK
Checking for -D_LARGE_FILES: OK
Checking correct behavior of strtoll: NO
Checking for working strptime: OK
Checking for C99 vsnprintf: OK
Checking for HAVE_SHARED_MMAP: OK
Checking for HAVE_MREMAP: OK
Checking for HAVE_INCOHERENT_MMAP: NO
Checking for HAVE_SECURE_MKSTEMP: OK
Checking for HAVE_IFACE_GETIFADDRS: OK
Checking for kernel change notify support: OK
Checking for Linux kernel oplocks: OK
Checking for kernel share modes: OK
Checking if can we convert from CP850 to UCS-2LE: OK
Checking if can we convert from UTF-8 to UCS-2LE: OK
Checking whether we can use Linux thread-specific credentials with 32-bit system calls: OK
Checking whether we can use Linux thread-specific credentials: OK
Checking whether setreuid is available: OK
Checking whether setresuid is available: OK
Checking whether seteuid is available: OK
Checking whether fcntl locking is available: OK
Checking whether fcntl lock supports open file description locks: OK
Checking for the maximum value of the 'time_t' type: OK
Checking whether the realpath function allows a NULL argument: OK
Checking whether POSIX capabilities are available: OK
Checking for ftruncate extend: OK
vfs_fileid checking for statfs() and struct statfs.f_fsid: OK
getcwd takes a NULL argument: OK
Checking uname sysname type: "Linux"
Checking uname release type: "3.0.0"
Checking uname version type: "#1 Tue Nov 1 12:34:56 UTC 2013"
Checking value of NSIG: "65"
Checking value of _NSIG: "65"
Checking value of SIGRTMAX: "64"
Checking value of SIGRTMIN: "34"
Checking errno of iconv for illegal multibyte sequence: "0"
<<<<<<< HEAD
checking for clnt_create(): OK
=======
checking for clnt_create(): OK
Checking for a 64-bit host to support lmdb: NO
>>>>>>> 3b4b3e7c
<|MERGE_RESOLUTION|>--- conflicted
+++ resolved
@@ -38,9 +38,5 @@
 Checking value of SIGRTMAX: "64"
 Checking value of SIGRTMIN: "34"
 Checking errno of iconv for illegal multibyte sequence: "0"
-<<<<<<< HEAD
 checking for clnt_create(): OK
-=======
-checking for clnt_create(): OK
-Checking for a 64-bit host to support lmdb: NO
->>>>>>> 3b4b3e7c
+Checking for a 64-bit host to support lmdb: NO