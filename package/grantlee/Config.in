--- conflicted
+++ resolved
@@ -1,28 +1,17 @@
 config BR2_PACKAGE_GRANTLEE
 	bool "grantlee"
-<<<<<<< HEAD
 	depends on BR2_TOOLCHAIN_HAS_THREADS_NPTL # Qt Script
-	depends on BR2_PACKAGE_QT_ARCH_SUPPORTS_WEBKIT
-	depends on BR2_PACKAGE_QT
-	select BR2_PACKAGE_QT_STL
-	select BR2_PACKAGE_QT_SCRIPT
-	select BR2_PACKAGE_QT_GUI_MODULE
-=======
 	depends on (BR2_PACKAGE_QT_ARCH_SUPPORTS_WEBKIT && BR2_PACKAGE_QT) || BR2_PACKAGE_QT5
 	select BR2_PACKAGE_QT_STL if BR2_PACKAGE_QT
 	select BR2_PACKAGE_QT_SCRIPT if BR2_PACKAGE_QT
 	select BR2_PACKAGE_QT_GUI_MODULE if BR2_PACKAGE_QT
 	select BR2_PACKAGE_QT5SCRIPT if BR2_PACKAGE_QT5
 	select BR2_PACKAGE_QT5BASE_GUI if BR2_PACKAGE_QT5
->>>>>>> 9b47f40b
 	help
 	  Qt implementation of the Django template framework
 
 	  http://www.grantlee.org
-<<<<<<< HEAD
 
 comment "grantlee needs a toolchain with NPTL"
 	depends on !BR2_TOOLCHAIN_HAS_THREADS_NPTL
-	depends on BR2_PACKAGE_QT_ARCH_SUPPORTS_WEBKIT
-=======
->>>>>>> 9b47f40b
+	depends on BR2_PACKAGE_QT_ARCH_SUPPORTS_WEBKIT || BR2_PACKAGE_QT5