<<<<<<< HEAD
config BR2_PACKAGE_LIBAIO_ARCH_SUPPORTS
	bool
	default y if BR2_aarch64 || BR2_arm || BR2_armeb || BR2_i386 || \
		BR2_m68k || BR2_mips || BR2_mipsel || BR2_powerpc || \
		BR2_powerpc64 || BR2_powerpc64le || BR2_sparc || \
		BR2_x86_64 || BR2_microblaze

=======
>>>>>>> 3b4b3e7c
config BR2_PACKAGE_LIBAIO
	bool "libaio"
	help
	  Library for doing asynchronous I/O

	  https://pagure.io/libaio/<|MERGE_RESOLUTION|>--- conflicted
+++ resolved
@@ -1,13 +1,3 @@
-<<<<<<< HEAD
-config BR2_PACKAGE_LIBAIO_ARCH_SUPPORTS
-	bool
-	default y if BR2_aarch64 || BR2_arm || BR2_armeb || BR2_i386 || \
-		BR2_m68k || BR2_mips || BR2_mipsel || BR2_powerpc || \
-		BR2_powerpc64 || BR2_powerpc64le || BR2_sparc || \
-		BR2_x86_64 || BR2_microblaze
-
-=======
->>>>>>> 3b4b3e7c
 config BR2_PACKAGE_LIBAIO
 	bool "libaio"
 	help
