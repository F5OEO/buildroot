--- conflicted
+++ resolved
@@ -120,31 +120,18 @@
 	bool "Dynamic using mdev"
 	select BR2_PACKAGE_BUSYBOX
 
-<<<<<<< HEAD
-config BR2_ROOTFS_DEVICE_CREATION_DYNAMIC_UDEV
-	bool "Dynamic using udev"
-	depends on !BR2_avr32 # udev
-	depends on BR2_LARGEFILE # udev
-	depends on BR2_USE_WCHAR # udev
-	depends on !BR2_PREFER_STATIC_LIB # udev -> kmod
-	depends on BR2_USE_MMU # udev -> util-linux/libblkid
-	select BR2_PACKAGE_UDEV
-
-comment "udev needs a toolchain w/ largefile, wchar"
-	depends on !BR2_avr32 # udev
-	depends on !(BR2_LARGEFILE && BR2_USE_WCHAR)
-=======
 config BR2_ROOTFS_DEVICE_CREATION_DYNAMIC_EUDEV
 	bool "Dynamic using eudev"
 	depends on !BR2_avr32 # eudev
 	depends on BR2_LARGEFILE
 	depends on BR2_USE_WCHAR
 	depends on !BR2_PREFER_STATIC_LIB
+	depends on BR2_USE_MMU # eudev
 	select BR2_PACKAGE_EUDEV
->>>>>>> 9e40a100
 
 comment "eudev needs a toolchain w/ largefile, wchar, dynamic library"
 	depends on !BR2_avr32 # eudev
+	depends on BR2_USE_MMU
 	depends on !BR2_LARGEFILE || !BR2_USE_WCHAR || BR2_PREFER_STATIC_LIB
 
 endchoice
